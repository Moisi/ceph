--- conflicted
+++ resolved
@@ -649,13 +649,9 @@
      ::encode(owner, bl);
      ::encode(flags, bl);
      ::encode(region, bl);
-<<<<<<< HEAD
-     ::encode(creation_time, bl);
+     ::encode((uint64_t)creation_time, bl);
      ::encode(placement_rule, bl);
      ::encode(has_instance_obj, bl);
-=======
-     ::encode((uint64_t)creation_time, bl);
->>>>>>> b4ee7cac
      ENCODE_FINISH(bl);
   }
   void decode(bufferlist::iterator& bl) {
@@ -668,15 +664,11 @@
      if (struct_v >= 5)
        ::decode(region, bl);
      if (struct_v >= 6)
-<<<<<<< HEAD
-       ::decode(creation_time, bl);
+       ::decode((uint64_t&)creation_time, bl);
      if (struct_v >= 7)
        ::decode(placement_rule, bl);
      if (struct_v >= 8)
        ::decode(has_instance_obj, bl);
-=======
-       ::decode((uint64_t&)creation_time, bl);
->>>>>>> b4ee7cac
      DECODE_FINISH(bl);
   }
   void dump(Formatter *f) const;
