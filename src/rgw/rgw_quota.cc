// -*- mode:C++; tab-width:8; c-basic-offset:2; indent-tabs-mode:t -*-
// vim: ts=8 sw=2 smarttab
/*
 * Ceph - scalable distributed file system
 *
 * Copyright (C) 2013 Inktank, Inc
 *
 * This is free software; you can redistribute it and/or
 * modify it under the terms of the GNU Lesser General Public
 * License version 2.1, as published by the Free Software
 * Foundation.  See file COPYING.
 *
 */


#include "include/utime.h"
#include "common/lru_map.h"
#include "common/RefCountedObj.h"
#include "common/Thread.h"
#include "common/Mutex.h"
#include "common/RWLock.h"

#include "rgw_common.h"
#include "rgw_rados.h"
#include "rgw_quota.h"
#include "rgw_bucket.h"
#include "rgw_user.h"

#define dout_subsys ceph_subsys_rgw


struct RGWQuotaCacheStats {
  RGWStorageStats stats;
  utime_t expiration;
  utime_t async_refresh_time;
};

template<class T>
class RGWQuotaCache {
protected:
  RGWRados *store;
  lru_map<T, RGWQuotaCacheStats> stats_map;
  RefCountedWaitObject *async_refcount;

  class StatsAsyncTestSet : public lru_map<T, RGWQuotaCacheStats>::UpdateContext {
    int objs_delta;
    uint64_t added_bytes;
    uint64_t removed_bytes;
  public:
    StatsAsyncTestSet() {}
    bool update(RGWQuotaCacheStats *entry) {
      if (entry->async_refresh_time.sec() == 0)
        return false;

      entry->async_refresh_time = utime_t(0, 0);

      return true;
    }
  };

  virtual int fetch_stats_from_storage(const string& user, rgw_bucket& bucket, RGWStorageStats& stats) = 0;

  virtual bool map_find(const string& user, rgw_bucket& bucket, RGWQuotaCacheStats& qs) = 0;

  virtual bool map_find_and_update(const string& user, rgw_bucket& bucket, typename lru_map<T, RGWQuotaCacheStats>::UpdateContext *ctx) = 0;
  virtual void map_add(const string& user, rgw_bucket& bucket, RGWQuotaCacheStats& qs) = 0;

  virtual void data_modified(const string& user, rgw_bucket& bucket) {}
public:
  RGWQuotaCache(RGWRados *_store, int size) : store(_store), stats_map(size) {
    async_refcount = new RefCountedWaitObject;
  }
  virtual ~RGWQuotaCache() {
    async_refcount->put_wait(); /* wait for all pending async requests to complete */
  }

  int get_stats(const string& user, rgw_bucket& bucket, RGWStorageStats& stats, RGWQuotaInfo& quota);
  void adjust_stats(const string& user, rgw_bucket& bucket, int objs_delta, uint64_t added_bytes, uint64_t removed_bytes);

  virtual bool can_use_cached_stats(RGWQuotaInfo& quota, RGWStorageStats& stats);

  void set_stats(const string& user, rgw_bucket& bucket, RGWQuotaCacheStats& qs, RGWStorageStats& stats);
  int async_refresh(const string& user, rgw_bucket& bucket, RGWQuotaCacheStats& qs);
  void async_refresh_response(const string& user, rgw_bucket& bucket, RGWStorageStats& stats);

  class AsyncRefreshHandler {
  protected:
    RGWRados *store;
    RGWQuotaCache<T> *cache;
  public:
    AsyncRefreshHandler(RGWRados *_store, RGWQuotaCache<T> *_cache) : store(_store), cache(_cache) {}
    virtual ~AsyncRefreshHandler() {}

    virtual int init_fetch() = 0;
    virtual void drop_reference() = 0;
  };

  virtual AsyncRefreshHandler *allocate_refresh_handler(const string& user, rgw_bucket& bucket) = 0;
};

template<class T>
bool RGWQuotaCache<T>::can_use_cached_stats(RGWQuotaInfo& quota, RGWStorageStats& cached_stats)
{
  if (quota.max_size_kb >= 0) {
    if (quota.max_size_soft_threshold < 0) {
      quota.max_size_soft_threshold = quota.max_size_kb * store->ctx()->_conf->rgw_bucket_quota_soft_threshold;
    }

    if (cached_stats.num_kb_rounded >= (uint64_t)quota.max_size_soft_threshold) {
      ldout(store->ctx(), 20) << "quota: can't use cached stats, exceeded soft threshold (size): "
        << cached_stats.num_kb_rounded << " >= " << quota.max_size_soft_threshold << dendl;
      return false;
    }
  }

  if (quota.max_objects >= 0) {
    if (quota.max_objs_soft_threshold < 0) {
      quota.max_objs_soft_threshold = quota.max_objects * store->ctx()->_conf->rgw_bucket_quota_soft_threshold;
    }

    if (cached_stats.num_objects >= (uint64_t)quota.max_objs_soft_threshold) {
      ldout(store->ctx(), 20) << "quota: can't use cached stats, exceeded soft threshold (num objs): "
        << cached_stats.num_objects << " >= " << quota.max_objs_soft_threshold << dendl;
      return false;
    }
  }

  return true;
}

template<class T>
int RGWQuotaCache<T>::async_refresh(const string& user, rgw_bucket& bucket, RGWQuotaCacheStats& qs)
{
  /* protect against multiple updates */
  StatsAsyncTestSet test_update;
  if (!map_find_and_update(user, bucket, &test_update)) {
    /* most likely we just raced with another update */
    return 0;
  }

  async_refcount->get();


  AsyncRefreshHandler *handler = allocate_refresh_handler(user, bucket);

  int ret = handler->init_fetch();
  if (ret < 0) {
    async_refcount->put();
    handler->drop_reference();
    return ret;
  }

  return 0;
}

template<class T>
void RGWQuotaCache<T>::async_refresh_response(const string& user, rgw_bucket& bucket, RGWStorageStats& stats)
{
  ldout(store->ctx(), 20) << "async stats refresh response for bucket=" << bucket << dendl;

  RGWQuotaCacheStats qs;

  map_find(user, bucket, qs);

  set_stats(user, bucket, qs, stats);

  async_refcount->put();
}

template<class T>
void RGWQuotaCache<T>::set_stats(const string& user, rgw_bucket& bucket, RGWQuotaCacheStats& qs, RGWStorageStats& stats)
{
  qs.stats = stats;
  qs.expiration = ceph_clock_now(store->ctx());
  qs.async_refresh_time = qs.expiration;
  qs.expiration += store->ctx()->_conf->rgw_bucket_quota_ttl;
  qs.async_refresh_time += store->ctx()->_conf->rgw_bucket_quota_ttl / 2;

  map_add(user, bucket, qs);
}

template<class T>
int RGWQuotaCache<T>::get_stats(const string& user, rgw_bucket& bucket, RGWStorageStats& stats, RGWQuotaInfo& quota) {
  RGWQuotaCacheStats qs;
  utime_t now = ceph_clock_now(store->ctx());
  if (map_find(user, bucket, qs)) {
    if (qs.async_refresh_time.sec() > 0 && now >= qs.async_refresh_time) {
      int r = async_refresh(user, bucket, qs);
      if (r < 0) {
        ldout(store->ctx(), 0) << "ERROR: quota async refresh returned ret=" << r << dendl;

        /* continue processing, might be a transient error, async refresh is just optimization */
      }
    }

    if (can_use_cached_stats(quota, qs.stats) && qs.expiration > ceph_clock_now(store->ctx())) {
      stats = qs.stats;
      return 0;
    }
  }

  int ret = fetch_stats_from_storage(user, bucket, stats);
  if (ret < 0 && ret != -ENOENT)
    return ret;

  set_stats(user, bucket, qs, stats);

  return 0;
}


template<class T>
class RGWQuotaStatsUpdate : public lru_map<T, RGWQuotaCacheStats>::UpdateContext {
  int objs_delta;
  uint64_t added_bytes;
  uint64_t removed_bytes;
public:
  RGWQuotaStatsUpdate(int _objs_delta, uint64_t _added_bytes, uint64_t _removed_bytes) : 
                    objs_delta(_objs_delta), added_bytes(_added_bytes), removed_bytes(_removed_bytes) {}
  bool update(RGWQuotaCacheStats *entry) {
    uint64_t rounded_kb_added = rgw_rounded_objsize_kb(added_bytes);
    uint64_t rounded_kb_removed = rgw_rounded_objsize_kb(removed_bytes);

    entry->stats.num_kb_rounded += (rounded_kb_added - rounded_kb_removed);
    entry->stats.num_kb += (added_bytes - removed_bytes) / 1024;
    entry->stats.num_objects += objs_delta;

    return true;
  }
};


template<class T>
void RGWQuotaCache<T>::adjust_stats(const string& user, rgw_bucket& bucket, int objs_delta,
                                 uint64_t added_bytes, uint64_t removed_bytes)
{
  RGWQuotaStatsUpdate<T> update(objs_delta, added_bytes, removed_bytes);
  map_find_and_update(user, bucket, &update);

  data_modified(user, bucket);
}

class BucketAsyncRefreshHandler : public RGWQuotaCache<rgw_bucket>::AsyncRefreshHandler,
                                  public RGWGetBucketStats_CB {
  string user;
public:
  BucketAsyncRefreshHandler(RGWRados *_store, RGWQuotaCache<rgw_bucket> *_cache,
                            const string& _user, rgw_bucket& _bucket) :
                                      RGWQuotaCache<rgw_bucket>::AsyncRefreshHandler(_store, _cache),
                                      RGWGetBucketStats_CB(_bucket), user(_user) {}

  void drop_reference() { put(); }
  void handle_response(int r);
  int init_fetch();
};

int BucketAsyncRefreshHandler::init_fetch()
{
  ldout(store->ctx(), 20) << "initiating async quota refresh for bucket=" << bucket << dendl;
<<<<<<< HEAD
=======
  map<RGWObjCategory, RGWStorageStats> bucket_stats;
>>>>>>> 9413a519
  int r = store->get_bucket_stats_async(bucket, this);
  if (r < 0) {
    ldout(store->ctx(), 0) << "could not get bucket info for bucket=" << bucket.name << dendl;

    /* get_bucket_stats_async() dropped our reference already */
    return r;
  }

  return 0;
}

void BucketAsyncRefreshHandler::handle_response(int r)
{
  if (r < 0) {
    ldout(store->ctx(), 20) << "AsyncRefreshHandler::handle_response() r=" << r << dendl;
    return; /* nothing to do here */
  }

  RGWStorageStats bs;

  map<RGWObjCategory, RGWStorageStats>::iterator iter;
  for (iter = stats->begin(); iter != stats->end(); ++iter) {
    RGWStorageStats& s = iter->second;
    bs.num_kb += s.num_kb;
    bs.num_kb_rounded += s.num_kb_rounded;
    bs.num_objects += s.num_objects;
  }

  cache->async_refresh_response(user, bucket, bs);
}

class RGWBucketStatsCache : public RGWQuotaCache<rgw_bucket> {
protected:
  bool map_find(const string& user, rgw_bucket& bucket, RGWQuotaCacheStats& qs) {
    return stats_map.find(bucket, qs);
  }

  bool map_find_and_update(const string& user, rgw_bucket& bucket, lru_map<rgw_bucket, RGWQuotaCacheStats>::UpdateContext *ctx) {
    return stats_map.find_and_update(bucket, NULL, ctx);
  }

  void map_add(const string& user, rgw_bucket& bucket, RGWQuotaCacheStats& qs) {
    stats_map.add(bucket, qs);
  }

  int fetch_stats_from_storage(const string& user, rgw_bucket& bucket, RGWStorageStats& stats);

public:
  RGWBucketStatsCache(RGWRados *_store) : RGWQuotaCache(_store, _store->ctx()->_conf->rgw_bucket_quota_cache_size) {
  }

  AsyncRefreshHandler *allocate_refresh_handler(const string& user, rgw_bucket& bucket) {
    return new BucketAsyncRefreshHandler(store, this, user, bucket);
  }
};

int RGWBucketStatsCache::fetch_stats_from_storage(const string& user, rgw_bucket& bucket, RGWStorageStats& stats)
{
  RGWBucketInfo bucket_info;

  uint64_t bucket_ver;
  uint64_t master_ver;

  map<RGWObjCategory, RGWStorageStats> bucket_stats;
  int r = store->get_bucket_stats(bucket, &bucket_ver, &master_ver, bucket_stats, NULL);
  if (r < 0) {
    ldout(store->ctx(), 0) << "could not get bucket info for bucket=" << bucket.name << dendl;
    return r;
  }

  stats = RGWStorageStats();

  map<RGWObjCategory, RGWStorageStats>::iterator iter;
  for (iter = bucket_stats.begin(); iter != bucket_stats.end(); ++iter) {
    RGWStorageStats& s = iter->second;
    stats.num_kb += s.num_kb;
    stats.num_kb_rounded += s.num_kb_rounded;
    stats.num_objects += s.num_objects;
  }

  return 0;
}

class UserAsyncRefreshHandler : public RGWQuotaCache<string>::AsyncRefreshHandler,
                                public RGWGetUserStats_CB {
  rgw_bucket bucket;
public:
  UserAsyncRefreshHandler(RGWRados *_store, RGWQuotaCache<string> *_cache,
                          const string& _user, rgw_bucket& _bucket) :
                          RGWQuotaCache<string>::AsyncRefreshHandler(_store, _cache),
                          RGWGetUserStats_CB(_user),
                          bucket(_bucket) {}

  void drop_reference() { put(); }
  int init_fetch();
  void handle_response(int r);
};

int UserAsyncRefreshHandler::init_fetch()
{
  ldout(store->ctx(), 20) << "initiating async quota refresh for user=" << user << dendl;
  int r = store->get_user_stats_async(user, this);
  if (r < 0) {
    ldout(store->ctx(), 0) << "could not get bucket info for user=" << user << dendl;

    /* get_bucket_stats_async() dropped our reference already */
    return r;
  }

  return 0;
}

void UserAsyncRefreshHandler::handle_response(int r)
{
  if (r < 0) {
    ldout(store->ctx(), 20) << "AsyncRefreshHandler::handle_response() r=" << r << dendl;
    return; /* nothing to do here */
  }

  cache->async_refresh_response(user, bucket, stats);
}

class RGWUserStatsCache : public RGWQuotaCache<string> {
  atomic_t down_flag;
  RWLock rwlock;
  map<rgw_bucket, string> modified_buckets;

  /* thread, sync recent modified buckets info */
  class BucketsSyncThread : public Thread {
    CephContext *cct;
    RGWUserStatsCache *stats;

    Mutex lock;
    Cond cond;
  public:

    BucketsSyncThread(CephContext *_cct, RGWUserStatsCache *_s) : cct(_cct), stats(_s), lock("RGWUserStatsCache::BucketsSyncThread") {}

    void *entry() {
      ldout(cct, 20) << "BucketsSyncThread: start" << dendl;
      do {
        map<rgw_bucket, string> buckets;

        stats->swap_modified_buckets(buckets);

        for (map<rgw_bucket, string>::iterator iter = buckets.begin(); iter != buckets.end(); ++iter) {
          rgw_bucket bucket = iter->first;
          string& user = iter->second;
          ldout(cct, 20) << "BucketsSyncThread: sync user=" << user << " bucket=" << bucket << dendl;
          int r = stats->sync_bucket(user, bucket);
          if (r < 0) {
            ldout(cct, 0) << "WARNING: sync_bucket() returned r=" << r << dendl;
          }
        }

        if (stats->going_down())
          break;

        lock.Lock();
        cond.WaitInterval(cct, lock, utime_t(cct->_conf->rgw_user_quota_bucket_sync_interval, 0));
        lock.Unlock();
      } while (!stats->going_down());
      ldout(cct, 20) << "BucketsSyncThread: done" << dendl;

      return NULL;
    }

    void stop() {
      Mutex::Locker l(lock);
      cond.Signal();
    }
  };

  /*
   * thread, full sync all users stats periodically
   *
   * only sync non idle users or ones that never got synced before, this is needed so that
   * users that didn't have quota turned on before (or existed before the user objclass
   * tracked stats) need to get their backend stats up to date.
   */
  class UserSyncThread : public Thread {
    CephContext *cct;
    RGWUserStatsCache *stats;

    Mutex lock;
    Cond cond;
  public:

    UserSyncThread(CephContext *_cct, RGWUserStatsCache *_s) : cct(_cct), stats(_s), lock("RGWUserStatsCache::UserSyncThread") {}

    void *entry() {
      ldout(cct, 20) << "UserSyncThread: start" << dendl;
      do {

        string key = "user";

        int ret = stats->sync_all_users();
        if (ret < 0) {
          ldout(cct, 0) << "ERROR: sync_all_users() returned ret=" << ret << dendl;
        }

        lock.Lock();
        cond.WaitInterval(cct, lock, utime_t(cct->_conf->rgw_user_quota_sync_interval, 0));
        lock.Unlock();
      } while (!stats->going_down());
      ldout(cct, 20) << "UserSyncThread: done" << dendl;

      return NULL;
    }

    void stop() {
      Mutex::Locker l(lock);
      cond.Signal();
    }
  };

  BucketsSyncThread *buckets_sync_thread;
  UserSyncThread *user_sync_thread;
protected:
  bool map_find(const string& user, rgw_bucket& bucket, RGWQuotaCacheStats& qs) {
    return stats_map.find(user, qs);
  }

  bool map_find_and_update(const string& user, rgw_bucket& bucket, lru_map<string, RGWQuotaCacheStats>::UpdateContext *ctx) {
    return stats_map.find_and_update(user, NULL, ctx);
  }

  void map_add(const string& user, rgw_bucket& bucket, RGWQuotaCacheStats& qs) {
    stats_map.add(user, qs);
  }

  int fetch_stats_from_storage(const string& user, rgw_bucket& bucket, RGWStorageStats& stats);
  int sync_bucket(const string& user, rgw_bucket& bucket);
  int sync_user(const string& user);
  int sync_all_users();

  void data_modified(const string& user, rgw_bucket& bucket);

  void swap_modified_buckets(map<rgw_bucket, string>& out) {
    rwlock.get_write();
    modified_buckets.swap(out);
    rwlock.unlock();
  }

  template<class T> /* easier doing it as a template, Thread doesn't have ->stop() */
  void stop_thread(T **pthr) {
    T *thread = *pthr;
    if (!thread)
      return;

    thread->stop();
    thread->join();
    delete thread;
    *pthr = NULL;
  }

public:
  RGWUserStatsCache(RGWRados *_store, bool quota_threads) : RGWQuotaCache(_store, _store->ctx()->_conf->rgw_bucket_quota_cache_size),
                                        rwlock("RGWUserStatsCache::rwlock") {
    if (quota_threads) {
      buckets_sync_thread = new BucketsSyncThread(store->ctx(), this);
      buckets_sync_thread->create();
      user_sync_thread = new UserSyncThread(store->ctx(), this);
      user_sync_thread->create();
    } else {
      buckets_sync_thread = NULL;
      user_sync_thread = NULL;
    }
  }
  ~RGWUserStatsCache() {
    stop();
  }

  AsyncRefreshHandler *allocate_refresh_handler(const string& user, rgw_bucket& bucket) {
    return new UserAsyncRefreshHandler(store, this, user, bucket);
  }

  bool can_use_cached_stats(RGWQuotaInfo& quota, RGWStorageStats& stats) {
    /* in the user case, the cached stats may contain a better estimation of the totals, as
     * the backend is only periodically getting updated.
     */
    return true;
  }

  bool going_down() {
    return (down_flag.read() != 0);
  }

  void stop() {
    down_flag.set(1);
    rwlock.get_write();
    stop_thread(&buckets_sync_thread);
    rwlock.unlock();
    stop_thread(&user_sync_thread);
  }
};

int RGWUserStatsCache::fetch_stats_from_storage(const string& user, rgw_bucket& bucket, RGWStorageStats& stats)
{
  int r = store->get_user_stats(user, stats);
  if (r < 0) {
    ldout(store->ctx(), 0) << "could not get user stats for user=" << user << dendl;
    return r;
  }

  return 0;
}

int RGWUserStatsCache::sync_bucket(const string& user, rgw_bucket& bucket)
{
  int r = rgw_bucket_sync_user_stats(store, user, bucket);
  if (r < 0) {
    ldout(store->ctx(), 0) << "ERROR: rgw_bucket_sync_user_stats() for user=" << user << ", bucket=" << bucket << " returned " << r << dendl;
    return r;
  }

  return 0;
}

int RGWUserStatsCache::sync_user(const string& user)
{
  cls_user_header header;
  int ret = store->cls_user_get_header(user, &header);
  if (ret < 0) {
    ldout(store->ctx(), 0) << "ERROR: can't read user header: ret=" << ret << dendl;
    return ret;
  }

  if (!store->ctx()->_conf->rgw_user_quota_sync_idle_users &&
      header.last_stats_update < header.last_stats_sync) {
    ldout(store->ctx(), 20) << "user is idle, not doing a full sync (user=" << user << ")" << dendl;
    return 0;
  }

  utime_t when_need_full_sync = header.last_stats_sync;
  when_need_full_sync += store->ctx()->_conf->rgw_user_quota_sync_wait_time;
  
  // check if enough time passed since last full sync

  ret = rgw_user_sync_all_stats(store, user);
  if (ret < 0) {
    ldout(store->ctx(), 0) << "ERROR: failed user stats sync, ret=" << ret << dendl;
    return ret;
  }

  return 0;
}

int RGWUserStatsCache::sync_all_users()
{
  string key = "user";
  void *handle;

  int ret = store->meta_mgr->list_keys_init(key, &handle);
  if (ret < 0) {
    ldout(store->ctx(), 0) << "ERROR: can't get key: ret=" << ret << dendl;
    return ret;
  }

  bool truncated;
  int max = 1000;

  do {
    list<string> keys;
    ret = store->meta_mgr->list_keys_next(handle, max, keys, &truncated);
    if (ret < 0) {
      ldout(store->ctx(), 0) << "ERROR: lists_keys_next(): ret=" << ret << dendl;
      goto done;
    }
    for (list<string>::iterator iter = keys.begin();
         iter != keys.end() && !going_down(); 
         ++iter) {
      string& user = *iter;
      ldout(store->ctx(), 20) << "RGWUserStatsCache: sync user=" << user << dendl;
      int ret = sync_user(user);
      if (ret < 0) {
        ldout(store->ctx(), 0) << "ERROR: sync_user() failed, user=" << user << " ret=" << ret << dendl;

        /* continuing to next user */
        continue;
      }
    }
  } while (truncated);

  ret = 0;
done:
  store->meta_mgr->list_keys_complete(handle);
  return ret;
}

void RGWUserStatsCache::data_modified(const string& user, rgw_bucket& bucket)
{
  /* racy, but it's ok */
  rwlock.get_read();
  bool need_update = modified_buckets.find(bucket) == modified_buckets.end();
  rwlock.unlock();

  if (need_update) {
    rwlock.get_write();
    modified_buckets[bucket] = user;
    rwlock.unlock();
  }
}


class RGWQuotaHandlerImpl : public RGWQuotaHandler {
  RGWRados *store;
  RGWBucketStatsCache bucket_stats_cache;
  RGWUserStatsCache user_stats_cache;

  int check_quota(const char *entity, RGWQuotaInfo& quota, RGWStorageStats& stats,
                  uint64_t num_objs, uint64_t size_kb) {
    ldout(store->ctx(), 20) << entity << " quota: max_objects=" << quota.max_objects
                            << " max_size_kb=" << quota.max_size_kb << dendl;

    if (quota.max_objects >= 0 &&
        stats.num_objects + num_objs > (uint64_t)quota.max_objects) {
      ldout(store->ctx(), 10) << "quota exceeded: stats.num_objects=" << stats.num_objects
                              << " " << entity << "_quota.max_objects=" << quota.max_objects << dendl;

      return -ERR_QUOTA_EXCEEDED;
    }
    if (quota.max_size_kb >= 0 &&
               stats.num_kb_rounded + size_kb > (uint64_t)quota.max_size_kb) {
      ldout(store->ctx(), 10) << "quota exceeded: stats.num_kb_rounded=" << stats.num_kb_rounded << " size_kb=" << size_kb
                              << " " << entity << "_quota.max_size_kb=" << quota.max_size_kb << dendl;
      return -ERR_QUOTA_EXCEEDED;
    }

    return 0;
  }
public:
  RGWQuotaHandlerImpl(RGWRados *_store, bool quota_threads) : store(_store), bucket_stats_cache(_store), user_stats_cache(_store, quota_threads) {}
  virtual int check_quota(const string& user, rgw_bucket& bucket,
                          RGWQuotaInfo& user_quota, RGWQuotaInfo& bucket_quota,
			  uint64_t num_objs, uint64_t size) {

    if (!bucket_quota.enabled && !user_quota.enabled)
      return 0;

    uint64_t size_kb = rgw_rounded_objsize_kb(size);

    RGWStorageStats bucket_stats;

    /*
     * we need to fetch bucket stats if the user quota is enabled, because the whole system relies
     * on us periodically updating the user's bucket stats in the user's header, this happens in
     * get_stats() if we actually fetch that info and not rely on cached data
     */

    int ret = bucket_stats_cache.get_stats(user, bucket, bucket_stats, bucket_quota);
    if (ret < 0)
      return ret;

    if (bucket_quota.enabled) {
      ret = check_quota("bucket", bucket_quota, bucket_stats, num_objs, size_kb);
      if (ret < 0)
        return ret;
    }

    if (user_quota.enabled) {
      RGWStorageStats user_stats;

      ret = user_stats_cache.get_stats(user, bucket, user_stats, user_quota);
      if (ret < 0)
        return ret;

      ret = check_quota("user", user_quota, user_stats, num_objs, size_kb);
      if (ret < 0)
        return ret;
    }

    return 0;
  }

  virtual void update_stats(const string& user, rgw_bucket& bucket, int obj_delta, uint64_t added_bytes, uint64_t removed_bytes) {
    bucket_stats_cache.adjust_stats(user, bucket, obj_delta, added_bytes, removed_bytes);
    user_stats_cache.adjust_stats(user, bucket, obj_delta, added_bytes, removed_bytes);
  };
};


RGWQuotaHandler *RGWQuotaHandler::generate_handler(RGWRados *store, bool quota_threads)
{
  return new RGWQuotaHandlerImpl(store, quota_threads);
};

void RGWQuotaHandler::free_handler(RGWQuotaHandler *handler)
{
  delete handler;
}<|MERGE_RESOLUTION|>--- conflicted
+++ resolved
@@ -257,10 +257,7 @@
 int BucketAsyncRefreshHandler::init_fetch()
 {
   ldout(store->ctx(), 20) << "initiating async quota refresh for bucket=" << bucket << dendl;
-<<<<<<< HEAD
-=======
-  map<RGWObjCategory, RGWStorageStats> bucket_stats;
->>>>>>> 9413a519
+
   int r = store->get_bucket_stats_async(bucket, this);
   if (r < 0) {
     ldout(store->ctx(), 0) << "could not get bucket info for bucket=" << bucket.name << dendl;
