--- conflicted
+++ resolved
@@ -7,259 +7,7 @@
 
 using namespace std;
 
-<<<<<<< HEAD
-static string mdlog_sync_status_oid = "mdlog.sync-status";
-static string mdlog_sync_status_shard_prefix = "mdlog.sync-status.shard";
-static string mdlog_sync_full_sync_index_prefix = "meta.full-sync.index";
-
-RGWContinuousLeaseCR::~RGWContinuousLeaseCR() {}
-
-RGWSyncErrorLogger::RGWSyncErrorLogger(rgw::sal::RadosStore* _store, const string &oid_prefix, int _num_shards) : store(_store), num_shards(_num_shards) {
-  for (int i = 0; i < num_shards; i++) {
-    oids.push_back(get_shard_oid(oid_prefix, i));
-  }
-}
-string RGWSyncErrorLogger::get_shard_oid(const string& oid_prefix, int shard_id) {
-  char buf[oid_prefix.size() + 16];
-  snprintf(buf, sizeof(buf), "%s.%d", oid_prefix.c_str(), shard_id);
-  return string(buf);
-}
-
-RGWCoroutine *RGWSyncErrorLogger::log_error_cr(const DoutPrefixProvider *dpp, const string& source_zone, const string& section, const string& name, uint32_t error_code, const string& message) {
-  cls_log_entry entry;
-
-  rgw_sync_error_info info(source_zone, error_code, message);
-  bufferlist bl;
-  encode(info, bl);
-  store->svc()->cls->timelog.prepare_entry(entry, real_clock::now(), section, name, bl);
-
-  uint32_t shard_id = ++counter % num_shards;
-
-
-  return new RGWRadosTimelogAddCR(dpp, store, oids[shard_id], entry);
-}
-
-void RGWSyncBackoff::update_wait_time()
-{
-  if (cur_wait == 0) {
-    cur_wait = 1;
-  } else {
-    cur_wait = (cur_wait << 1);
-  }
-  if (cur_wait >= max_secs) {
-    cur_wait = max_secs;
-  }
-}
-
-void RGWSyncBackoff::backoff_sleep()
-{
-  update_wait_time();
-  sleep(cur_wait);
-}
-
-void RGWSyncBackoff::backoff(RGWCoroutine *op)
-{
-  update_wait_time();
-  op->wait(utime_t(cur_wait, 0));
-}
-
-int RGWBackoffControlCR::operate(const DoutPrefixProvider *dpp) {
-  reenter(this) {
-    // retry the operation until it succeeds
-    while (true) {
-      yield {
-	std::lock_guard l{lock};
-        cr = alloc_cr();
-        cr->get();
-        call(cr);
-      }
-      {
-	std::lock_guard l{lock};
-        cr->put();
-        cr = NULL;
-      }
-      if (retcode >= 0) {
-        break;
-      }
-      if (retcode != -EBUSY && retcode != -EAGAIN) {
-        ldout(cct, 0) << "ERROR: RGWBackoffControlCR called coroutine returned " << retcode << dendl;
-        if (exit_on_error) {
-          return set_cr_error(retcode);
-        }
-      }
-      if (reset_backoff) {
-        backoff.reset();
-      }
-      yield backoff.backoff(this);
-    }
-
-    // run an optional finisher
-    yield call(alloc_finisher_cr());
-    if (retcode < 0) {
-      ldout(cct, 0) << "ERROR: call to finisher_cr() failed: retcode=" << retcode << dendl;
-      return set_cr_error(retcode);
-    }
-    return set_cr_done();
-  }
-  return 0;
-}
-
-void rgw_mdlog_info::decode_json(JSONObj *obj) {
-  JSONDecoder::decode_json("num_objects", num_shards, obj);
-  JSONDecoder::decode_json("period", period, obj);
-  JSONDecoder::decode_json("realm_epoch", realm_epoch, obj);
-}
-
-void rgw_mdlog_entry::decode_json(JSONObj *obj) {
-  JSONDecoder::decode_json("id", id, obj);
-  JSONDecoder::decode_json("section", section, obj);
-  JSONDecoder::decode_json("name", name, obj);
-  utime_t ut;
-  JSONDecoder::decode_json("timestamp", ut, obj);
-  timestamp = ut.to_real_time();
-  JSONDecoder::decode_json("data", log_data, obj);
-}
-
-void rgw_mdlog_shard_data::decode_json(JSONObj *obj) {
-  JSONDecoder::decode_json("marker", marker, obj);
-  JSONDecoder::decode_json("truncated", truncated, obj);
-  JSONDecoder::decode_json("entries", entries, obj);
-};
-
-int RGWShardCollectCR::operate(const DoutPrefixProvider *dpp) {
-  reenter(this) {
-    while (spawn_next(dpp)) {
-      current_running++;
-
-      if (current_running >= max_concurrent) {
-        int child_ret;
-        yield wait_for_child();
-        if (collect_next(&child_ret)) {
-          current_running--;
-          child_ret = handle_result(child_ret);
-          if (child_ret < 0) {
-            status = child_ret;
-          }
-        }
-      }
-    }
-    while (current_running > 0) {
-      int child_ret;
-      yield wait_for_child();
-      if (collect_next(&child_ret)) {
-        current_running--;
-        child_ret = handle_result(child_ret);
-        if (child_ret < 0) {
-          status = child_ret;
-        }
-      }
-    }
-    if (status < 0) {
-      return set_cr_error(status);
-    }
-    return set_cr_done();
-  }
-  return 0;
-}
-
-class RGWReadRemoteMDLogInfoCR : public RGWShardCollectCR {
-  RGWMetaSyncEnv *sync_env;
-
-  const std::string& period;
-  int num_shards;
-  map<int, RGWMetadataLogInfo> *mdlog_info;
-
-  int shard_id;
-#define READ_MDLOG_MAX_CONCURRENT 10
-
-  int handle_result(int r) override {
-    if (r == -ENOENT) { // ENOENT is not a fatal error
-      return 0;
-    }
-    if (r < 0) {
-      ldout(cct, 4) << "failed to fetch mdlog status: " << cpp_strerror(r) << dendl;
-    }
-    return r;
-  }
-public:
-  RGWReadRemoteMDLogInfoCR(RGWMetaSyncEnv *_sync_env,
-                     const std::string& period, int _num_shards,
-                     map<int, RGWMetadataLogInfo> *_mdlog_info) : RGWShardCollectCR(_sync_env->cct, READ_MDLOG_MAX_CONCURRENT),
-                                                                 sync_env(_sync_env),
-                                                                 period(period), num_shards(_num_shards),
-                                                                 mdlog_info(_mdlog_info), shard_id(0) {}
-  bool spawn_next(const DoutPrefixProvider *dpp) override;
-};
-
-class RGWListRemoteMDLogCR : public RGWShardCollectCR {
-  RGWMetaSyncEnv *sync_env;
-
-  const std::string& period;
-  map<int, string> shards;
-  int max_entries_per_shard;
-  map<int, rgw_mdlog_shard_data> *result;
-
-  map<int, string>::iterator iter;
-#define READ_MDLOG_MAX_CONCURRENT 10
-
-  int handle_result(int r) override {
-    if (r == -ENOENT) { // ENOENT is not a fatal error
-      return 0;
-    }
-    if (r < 0) {
-      ldout(cct, 4) << "failed to list remote mdlog shard: " << cpp_strerror(r) << dendl;
-    }
-    return r;
-  }
-public:
-  RGWListRemoteMDLogCR(RGWMetaSyncEnv *_sync_env,
-                     const std::string& period, map<int, string>& _shards,
-                     int _max_entries_per_shard,
-                     map<int, rgw_mdlog_shard_data> *_result) : RGWShardCollectCR(_sync_env->cct, READ_MDLOG_MAX_CONCURRENT),
-                                                                 sync_env(_sync_env), period(period),
-                                                                 max_entries_per_shard(_max_entries_per_shard),
-                                                                 result(_result) {
-    shards.swap(_shards);
-    iter = shards.begin();
-  }
-  bool spawn_next(const DoutPrefixProvider *dpp) override;
-};
-
-int RGWRemoteMetaLog::read_log_info(const DoutPrefixProvider *dpp, rgw_mdlog_info *log_info)
-{
-  rgw_http_param_pair pairs[] = { { "type", "metadata" },
-                                  { NULL, NULL } };
-
-  int ret = conn->get_json_resource(dpp, "/admin/log", pairs, null_yield, *log_info);
-  if (ret < 0) {
-    ldpp_dout(dpp, 0) << "ERROR: failed to fetch mdlog info" << dendl;
-    return ret;
-  }
-
-  ldpp_dout(dpp, 20) << "remote mdlog, num_shards=" << log_info->num_shards << dendl;
-
-  return 0;
-}
-
-int RGWRemoteMetaLog::read_master_log_shards_info(const DoutPrefixProvider *dpp, const string &master_period, map<int, RGWMetadataLogInfo> *shards_info)
-{
-  if (store->svc()->zone->is_meta_master()) {
-    return 0;
-  }
-
-  rgw_mdlog_info log_info;
-  int ret = read_log_info(dpp, &log_info);
-  if (ret < 0) {
-    return ret;
-  }
-
-  return run(dpp, new RGWReadRemoteMDLogInfoCR(&sync_env, master_period, log_info.num_shards, shards_info));
-}
-
-int RGWRemoteMetaLog::read_master_log_shards_next(const DoutPrefixProvider *dpp, const string& period, map<int, string> shard_markers, map<int, rgw_mdlog_shard_data> *result)
-=======
 std::ostream&  RGWMetaSyncStatusManager::gen_prefix(std::ostream& out) const
->>>>>>> 221ee00a
 {
   return out << "meta sync: ";
 }
@@ -273,2283 +21,4 @@
 {
   going_down = true;
   stop();
-<<<<<<< HEAD
-}
-
-#define CLONE_MAX_ENTRIES 100
-
-int RGWMetaSyncStatusManager::init(const DoutPrefixProvider *dpp)
-{
-  if (store->svc()->zone->is_meta_master()) {
-    return 0;
-  }
-
-  if (!store->svc()->zone->get_master_conn()) {
-    ldpp_dout(dpp, -1) << "no REST connection to master zone" << dendl;
-    return -EIO;
-  }
-
-  int r = rgw_init_ioctx(dpp, store->getRados()->get_rados_handle(), store->svc()->zone->get_zone_params().log_pool, ioctx, true);
-  if (r < 0) {
-    ldpp_dout(dpp, -1) << "ERROR: failed to open log pool (" << store->svc()->zone->get_zone_params().log_pool << " ret=" << r << dendl;
-    return r;
-  }
-
-  r = master_log.init();
-  if (r < 0) {
-    ldpp_dout(dpp, -1) << "ERROR: failed to init remote log, r=" << r << dendl;
-    return r;
-  }
-
-  RGWMetaSyncEnv& sync_env = master_log.get_sync_env();
-
-  rgw_meta_sync_status sync_status;
-  r = read_sync_status(dpp, &sync_status);
-  if (r < 0 && r != -ENOENT) {
-    ldpp_dout(dpp, -1) << "ERROR: failed to read sync status, r=" << r << dendl;
-    return r;
-  }
-
-  int num_shards = sync_status.sync_info.num_shards;
-
-  for (int i = 0; i < num_shards; i++) {
-    shard_objs[i] = rgw_raw_obj(store->svc()->zone->get_zone_params().log_pool, sync_env.shard_obj_name(i));
-  }
-
-  std::unique_lock wl{ts_to_shard_lock};
-  for (int i = 0; i < num_shards; i++) {
-    clone_markers.push_back(string());
-    utime_shard ut;
-    ut.shard_id = i;
-    ts_to_shard[ut] = i;
-  }
-
-  return 0;
-}
-
-unsigned RGWMetaSyncStatusManager::get_subsys() const
-{
-  return dout_subsys;
-}
-
-std::ostream&  RGWMetaSyncStatusManager::gen_prefix(std::ostream& out) const
-{
-  return out << "meta sync: ";
-}
-
-void RGWMetaSyncEnv::init(const DoutPrefixProvider *_dpp, CephContext *_cct, rgw::sal::RadosStore* _store, RGWRESTConn *_conn,
-                          RGWAsyncRadosProcessor *_async_rados, RGWHTTPManager *_http_manager,
-                          RGWSyncErrorLogger *_error_logger, RGWSyncTraceManager *_sync_tracer) {
-  dpp = _dpp;
-  cct = _cct;
-  store = _store;
-  conn = _conn;
-  async_rados = _async_rados;
-  http_manager = _http_manager;
-  error_logger = _error_logger;
-  sync_tracer = _sync_tracer;
-}
-
-string RGWMetaSyncEnv::status_oid()
-{
-  return mdlog_sync_status_oid;
-}
-
-string RGWMetaSyncEnv::shard_obj_name(int shard_id)
-{
-  char buf[mdlog_sync_status_shard_prefix.size() + 16];
-  snprintf(buf, sizeof(buf), "%s.%d", mdlog_sync_status_shard_prefix.c_str(), shard_id);
-
-  return string(buf);
-}
-
-class RGWAsyncReadMDLogEntries : public RGWAsyncRadosRequest {
-  const DoutPrefixProvider *dpp;
-  rgw::sal::RadosStore* store;
-  RGWMetadataLog *mdlog;
-  int shard_id;
-  int max_entries;
-
-protected:
-  int _send_request(const DoutPrefixProvider *dpp) override {
-    real_time from_time;
-    real_time end_time;
-
-    void *handle;
-
-    mdlog->init_list_entries(shard_id, from_time, end_time, marker, &handle);
-
-    int ret = mdlog->list_entries(dpp, handle, max_entries, entries, &marker, &truncated);
-
-    mdlog->complete_list_entries(handle);
-
-    return ret;
-  }
-public:
-  string marker;
-  list<cls_log_entry> entries;
-  bool truncated;
-
-  RGWAsyncReadMDLogEntries(const DoutPrefixProvider *dpp, RGWCoroutine *caller, RGWAioCompletionNotifier *cn, rgw::sal::RadosStore* _store,
-                           RGWMetadataLog* mdlog, int _shard_id,
-                           std::string _marker, int _max_entries)
-    : RGWAsyncRadosRequest(caller, cn), dpp(dpp), store(_store), mdlog(mdlog),
-      shard_id(_shard_id), max_entries(_max_entries), marker(std::move(_marker)) {}
-};
-
-class RGWReadMDLogEntriesCR : public RGWSimpleCoroutine {
-  RGWMetaSyncEnv *sync_env;
-  RGWMetadataLog *const mdlog;
-  int shard_id;
-  string marker;
-  string *pmarker;
-  int max_entries;
-  list<cls_log_entry> *entries;
-  bool *truncated;
-
-  RGWAsyncReadMDLogEntries *req{nullptr};
-
-public:
-  RGWReadMDLogEntriesCR(RGWMetaSyncEnv *_sync_env, RGWMetadataLog* mdlog,
-                        int _shard_id, string*_marker, int _max_entries,
-                        list<cls_log_entry> *_entries, bool *_truncated)
-    : RGWSimpleCoroutine(_sync_env->cct), sync_env(_sync_env), mdlog(mdlog),
-      shard_id(_shard_id), pmarker(_marker), max_entries(_max_entries),
-      entries(_entries), truncated(_truncated) {}
-
-  ~RGWReadMDLogEntriesCR() override {
-    if (req) {
-      req->finish();
-    }
-  }
-
-  int send_request(const DoutPrefixProvider *dpp) override {
-    marker = *pmarker;
-    req = new RGWAsyncReadMDLogEntries(dpp, this, stack->create_completion_notifier(),
-                                       sync_env->store, mdlog, shard_id, marker,
-                                       max_entries);
-    sync_env->async_rados->queue(req);
-    return 0;
-  }
-
-  int request_complete() override {
-    *pmarker = std::move(req->marker);
-    *entries = std::move(req->entries);
-    *truncated = req->truncated;
-    return req->get_ret_status();
-  }
-};
-
-
-class RGWReadRemoteMDLogShardInfoCR : public RGWCoroutine {
-  RGWMetaSyncEnv *env;
-  RGWRESTReadResource *http_op;
-
-  const std::string& period;
-  int shard_id;
-  RGWMetadataLogInfo *shard_info;
-
-public:
-  RGWReadRemoteMDLogShardInfoCR(RGWMetaSyncEnv *env, const std::string& period,
-                                int _shard_id, RGWMetadataLogInfo *_shard_info)
-    : RGWCoroutine(env->store->ctx()), env(env), http_op(NULL),
-      period(period), shard_id(_shard_id), shard_info(_shard_info) {}
-
-  int operate(const DoutPrefixProvider *dpp) override {
-    auto store = env->store;
-    RGWRESTConn *conn = store->svc()->zone->get_master_conn();
-    reenter(this) {
-      yield {
-	char buf[16];
-	snprintf(buf, sizeof(buf), "%d", shard_id);
-        rgw_http_param_pair pairs[] = { { "type" , "metadata" },
-	                                { "id", buf },
-	                                { "period", period.c_str() },
-					{ "info" , NULL },
-	                                { NULL, NULL } };
-
-        string p = "/admin/log/";
-
-        http_op = new RGWRESTReadResource(conn, p, pairs, NULL,
-                                          env->http_manager);
-
-        init_new_io(http_op);
-
-        int ret = http_op->aio_read(dpp);
-        if (ret < 0) {
-          ldpp_dout(env->dpp, 0) << "ERROR: failed to read from " << p << dendl;
-          log_error() << "failed to send http operation: " << http_op->to_str() << " ret=" << ret << std::endl;
-          http_op->put();
-          return set_cr_error(ret);
-        }
-
-        return io_block(0);
-      }
-      yield {
-        int ret = http_op->wait(shard_info, null_yield);
-        http_op->put();
-        if (ret < 0) {
-          return set_cr_error(ret);
-        }
-        return set_cr_done();
-      }
-    }
-    return 0;
-  }
-};
-
-RGWCoroutine* create_read_remote_mdlog_shard_info_cr(RGWMetaSyncEnv *env,
-                                                     const std::string& period,
-                                                     int shard_id,
-                                                     RGWMetadataLogInfo* info)
-{
-  return new RGWReadRemoteMDLogShardInfoCR(env, period, shard_id, info);
-}
-
-class RGWListRemoteMDLogShardCR : public RGWSimpleCoroutine {
-  RGWMetaSyncEnv *sync_env;
-  RGWRESTReadResource *http_op;
-
-  const std::string& period;
-  int shard_id;
-  string marker;
-  uint32_t max_entries;
-  rgw_mdlog_shard_data *result;
-
-public:
-  RGWListRemoteMDLogShardCR(RGWMetaSyncEnv *env, const std::string& period,
-                            int _shard_id, const string& _marker, uint32_t _max_entries,
-                            rgw_mdlog_shard_data *_result)
-    : RGWSimpleCoroutine(env->store->ctx()), sync_env(env), http_op(NULL),
-      period(period), shard_id(_shard_id), marker(_marker), max_entries(_max_entries), result(_result) {}
-
-  int send_request(const DoutPrefixProvider *dpp) override {
-    RGWRESTConn *conn = sync_env->conn;
-
-    char buf[32];
-    snprintf(buf, sizeof(buf), "%d", shard_id);
-
-    char max_entries_buf[32];
-    snprintf(max_entries_buf, sizeof(max_entries_buf), "%d", (int)max_entries);
-
-    const char *marker_key = (marker.empty() ? "" : "marker");
-
-    rgw_http_param_pair pairs[] = { { "type", "metadata" },
-      { "id", buf },
-      { "period", period.c_str() },
-      { "max-entries", max_entries_buf },
-      { marker_key, marker.c_str() },
-      { NULL, NULL } };
-
-    string p = "/admin/log/";
-
-    http_op = new RGWRESTReadResource(conn, p, pairs, NULL, sync_env->http_manager);
-    init_new_io(http_op);
-
-    int ret = http_op->aio_read(dpp);
-    if (ret < 0) {
-      ldpp_dout(dpp, 0) << "ERROR: failed to read from " << p << dendl;
-      log_error() << "failed to send http operation: " << http_op->to_str() << " ret=" << ret << std::endl;
-      http_op->put();
-      return ret;
-    }
-
-    return 0;
-  }
-
-  int request_complete() override {
-    int ret = http_op->wait(result, null_yield);
-    http_op->put();
-    if (ret < 0 && ret != -ENOENT) {
-      ldpp_dout(sync_env->dpp, 0) << "ERROR: failed to list remote mdlog shard, ret=" << ret << dendl;
-      return ret;
-    }
-    return 0;
-  }
-};
-
-RGWCoroutine* create_list_remote_mdlog_shard_cr(RGWMetaSyncEnv *env,
-                                                const std::string& period,
-                                                int shard_id,
-                                                const std::string& marker,
-                                                uint32_t max_entries,
-                                                rgw_mdlog_shard_data *result)
-{
-  return new RGWListRemoteMDLogShardCR(env, period, shard_id, marker,
-                                       max_entries, result);
-}
-
-bool RGWReadRemoteMDLogInfoCR::spawn_next(const DoutPrefixProvider *dpp) {
-  if (shard_id >= num_shards) {
-    return false;
-  }
-  spawn(new RGWReadRemoteMDLogShardInfoCR(sync_env, period, shard_id, &(*mdlog_info)[shard_id]), false);
-  shard_id++;
-  return true;
-}
-
-bool RGWListRemoteMDLogCR::spawn_next(const DoutPrefixProvider *dpp) {
-  if (iter == shards.end()) {
-    return false;
-  }
-
-  spawn(new RGWListRemoteMDLogShardCR(sync_env, period, iter->first, iter->second, max_entries_per_shard, &(*result)[iter->first]), false);
-  ++iter;
-  return true;
-}
-
-class RGWInitSyncStatusCoroutine : public RGWCoroutine {
-  RGWMetaSyncEnv *sync_env;
-
-  rgw_meta_sync_info status;
-  vector<RGWMetadataLogInfo> shards_info;
-  boost::intrusive_ptr<RGWContinuousLeaseCR> lease_cr;
-  boost::intrusive_ptr<RGWCoroutinesStack> lease_stack;
-public:
-  RGWInitSyncStatusCoroutine(RGWMetaSyncEnv *_sync_env,
-                             const rgw_meta_sync_info &status)
-    : RGWCoroutine(_sync_env->store->ctx()), sync_env(_sync_env),
-      status(status), shards_info(status.num_shards),
-      lease_cr(nullptr), lease_stack(nullptr) {}
-
-  ~RGWInitSyncStatusCoroutine() override {
-    if (lease_cr) {
-      lease_cr->abort();
-    }
-  }
-
-  int operate(const DoutPrefixProvider *dpp) override {
-    int ret;
-    reenter(this) {
-      yield {
-        set_status("acquiring sync lock");
-	uint32_t lock_duration = cct->_conf->rgw_sync_lease_period;
-        string lock_name = "sync_lock";
-	rgw::sal::RadosStore* store = sync_env->store;
-        lease_cr.reset(new RGWContinuousLeaseCR(sync_env->async_rados, store,
-                                                rgw_raw_obj(store->svc()->zone->get_zone_params().log_pool, sync_env->status_oid()),
-                                                lock_name, lock_duration, this));
-        lease_stack.reset(spawn(lease_cr.get(), false));
-      }
-      while (!lease_cr->is_locked()) {
-        if (lease_cr->is_done()) {
-          ldpp_dout(dpp, 5) << "lease cr failed, done early " << dendl;
-          set_status("lease lock failed, early abort");
-          return set_cr_error(lease_cr->get_ret_status());
-        }
-        set_sleeping(true);
-        yield;
-      }
-      yield {
-        set_status("writing sync status");
-	rgw::sal::RadosStore* store = sync_env->store;
-        call(new RGWSimpleRadosWriteCR<rgw_meta_sync_info>(dpp, sync_env->async_rados, store->svc()->sysobj,
-                                                           rgw_raw_obj(store->svc()->zone->get_zone_params().log_pool, sync_env->status_oid()),
-                                                           status));
-      }
-
-      if (retcode < 0) {
-        set_status("failed to write sync status");
-        ldpp_dout(dpp, 0) << "ERROR: failed to write sync status, retcode=" << retcode << dendl;
-        yield lease_cr->go_down();
-        return set_cr_error(retcode);
-      }
-      /* fetch current position in logs */
-      set_status("fetching remote log position");
-      yield {
-        for (int i = 0; i < (int)status.num_shards; i++) {
-          spawn(new RGWReadRemoteMDLogShardInfoCR(sync_env, status.period, i,
-                                                  &shards_info[i]), false);
-	}
-      }
-
-      drain_all_but_stack(lease_stack.get()); /* the lease cr still needs to run */
-
-      yield {
-        set_status("updating sync status");
-        for (int i = 0; i < (int)status.num_shards; i++) {
-	  rgw_meta_sync_marker marker;
-          RGWMetadataLogInfo& info = shards_info[i];
-	  marker.next_step_marker = info.marker;
-	  marker.timestamp = info.last_update;
-	  rgw::sal::RadosStore* store = sync_env->store;
-          spawn(new RGWSimpleRadosWriteCR<rgw_meta_sync_marker>(dpp,
-                                                                sync_env->async_rados,
-                                                                store->svc()->sysobj,
-                                                                rgw_raw_obj(store->svc()->zone->get_zone_params().log_pool, sync_env->shard_obj_name(i)),
-                                                                marker), true);
-        }
-      }
-      yield {
-        set_status("changing sync state: build full sync maps");
-	status.state = rgw_meta_sync_info::StateBuildingFullSyncMaps;
-	rgw::sal::RadosStore* store = sync_env->store;
-        call(new RGWSimpleRadosWriteCR<rgw_meta_sync_info>(dpp, sync_env->async_rados, store->svc()->sysobj,
-                                                           rgw_raw_obj(store->svc()->zone->get_zone_params().log_pool, sync_env->status_oid()),
-                                                           status));
-      }
-      set_status("drop lock lease");
-      yield lease_cr->go_down();
-      while (collect(&ret, NULL)) {
-	if (ret < 0) {
-	  return set_cr_error(ret);
-	}
-        yield;
-      }
-      drain_all();
-      return set_cr_done();
-    }
-    return 0;
-  }
-};
-
-class RGWReadSyncStatusMarkersCR : public RGWShardCollectCR {
-  static constexpr int MAX_CONCURRENT_SHARDS = 16;
-
-  RGWMetaSyncEnv *env;
-  const int num_shards;
-  int shard_id{0};
-  map<uint32_t, rgw_meta_sync_marker>& markers;
-
-  int handle_result(int r) override {
-    if (r == -ENOENT) { // ENOENT is not a fatal error
-      return 0;
-    }
-    if (r < 0) {
-      ldout(cct, 4) << "failed to read metadata sync markers: "
-          << cpp_strerror(r) << dendl;
-    }
-    return r;
-  }
- public:
-  RGWReadSyncStatusMarkersCR(RGWMetaSyncEnv *env, int num_shards,
-                             map<uint32_t, rgw_meta_sync_marker>& markers)
-    : RGWShardCollectCR(env->cct, MAX_CONCURRENT_SHARDS),
-      env(env), num_shards(num_shards), markers(markers)
-  {}
-  bool spawn_next(const DoutPrefixProvider *dpp) override;
-};
-
-bool RGWReadSyncStatusMarkersCR::spawn_next(const DoutPrefixProvider *dpp)
-{
-  if (shard_id >= num_shards) {
-    return false;
-  }
-  using CR = RGWSimpleRadosReadCR<rgw_meta_sync_marker>;
-  rgw_raw_obj obj{env->store->svc()->zone->get_zone_params().log_pool,
-                  env->shard_obj_name(shard_id)};
-  spawn(new CR(env->dpp, env->async_rados, env->store->svc()->sysobj, obj, &markers[shard_id]), false);
-  shard_id++;
-  return true;
-}
-
-class RGWReadSyncStatusCoroutine : public RGWCoroutine {
-  RGWMetaSyncEnv *sync_env;
-  rgw_meta_sync_status *sync_status;
-
-public:
-  RGWReadSyncStatusCoroutine(RGWMetaSyncEnv *_sync_env,
-                             rgw_meta_sync_status *_status)
-    : RGWCoroutine(_sync_env->cct), sync_env(_sync_env), sync_status(_status)
-  {}
-  int operate(const DoutPrefixProvider *dpp) override;
-};
-
-int RGWReadSyncStatusCoroutine::operate(const DoutPrefixProvider *dpp)
-{
-  reenter(this) {
-    // read sync info
-    using ReadInfoCR = RGWSimpleRadosReadCR<rgw_meta_sync_info>;
-    yield {
-      bool empty_on_enoent = false; // fail on ENOENT
-      rgw_raw_obj obj{sync_env->store->svc()->zone->get_zone_params().log_pool,
-                      sync_env->status_oid()};
-      call(new ReadInfoCR(dpp, sync_env->async_rados, sync_env->store->svc()->sysobj, obj,
-                          &sync_status->sync_info, empty_on_enoent));
-    }
-    if (retcode < 0) {
-      ldpp_dout(dpp, 4) << "failed to read sync status info with "
-          << cpp_strerror(retcode) << dendl;
-      return set_cr_error(retcode);
-    }
-    // read shard markers
-    using ReadMarkersCR = RGWReadSyncStatusMarkersCR;
-    yield call(new ReadMarkersCR(sync_env, sync_status->sync_info.num_shards,
-                                 sync_status->sync_markers));
-    if (retcode < 0) {
-      ldpp_dout(dpp, 4) << "failed to read sync status markers with "
-          << cpp_strerror(retcode) << dendl;
-      return set_cr_error(retcode);
-    }
-    return set_cr_done();
-  }
-  return 0;
-}
-
-class RGWFetchAllMetaCR : public RGWCoroutine {
-  RGWMetaSyncEnv *sync_env;
-
-  int num_shards;
-
-
-  int ret_status;
-
-  list<string> sections;
-  list<string>::iterator sections_iter;
-
-  struct meta_list_result {
-    list<string> keys;
-    string marker;
-    uint64_t count{0};
-    bool truncated{false};
-
-    void decode_json(JSONObj *obj) {
-      JSONDecoder::decode_json("keys", keys, obj);
-      JSONDecoder::decode_json("marker", marker, obj);
-      JSONDecoder::decode_json("count", count, obj);
-      JSONDecoder::decode_json("truncated", truncated, obj);
-    }
-  } result;
-  list<string>::iterator iter;
-
-  std::unique_ptr<RGWShardedOmapCRManager> entries_index;
-
-  boost::intrusive_ptr<RGWContinuousLeaseCR> lease_cr;
-  boost::intrusive_ptr<RGWCoroutinesStack> lease_stack;
-  bool lost_lock;
-  bool failed;
-
-  string marker;
-
-  map<uint32_t, rgw_meta_sync_marker>& markers;
-
-  RGWSyncTraceNodeRef tn;
-
-public:
-  RGWFetchAllMetaCR(RGWMetaSyncEnv *_sync_env, int _num_shards,
-                    map<uint32_t, rgw_meta_sync_marker>& _markers,
-                    RGWSyncTraceNodeRef& _tn_parent) : RGWCoroutine(_sync_env->cct), sync_env(_sync_env),
-						      num_shards(_num_shards),
-						      ret_status(0), lease_cr(nullptr), lease_stack(nullptr),
-                                                      lost_lock(false), failed(false), markers(_markers) {
-    tn = sync_env->sync_tracer->add_node(_tn_parent, "fetch_all_meta");
-  }
-
-  ~RGWFetchAllMetaCR() override {
-  }
-
-  void append_section_from_set(set<string>& all_sections, const string& name) {
-    set<string>::iterator iter = all_sections.find(name);
-    if (iter != all_sections.end()) {
-      sections.emplace_back(std::move(*iter));
-      all_sections.erase(iter);
-    }
-  }
-  /*
-   * meta sync should go in the following order: user, bucket.instance, bucket
-   * then whatever other sections exist (if any)
-   */
-  void rearrange_sections() {
-    set<string> all_sections;
-    std::move(sections.begin(), sections.end(),
-              std::inserter(all_sections, all_sections.end()));
-    sections.clear();
-
-    append_section_from_set(all_sections, "user");
-    append_section_from_set(all_sections, "bucket.instance");
-    append_section_from_set(all_sections, "bucket");
-
-    std::move(all_sections.begin(), all_sections.end(),
-              std::back_inserter(sections));
-  }
-
-  int operate(const DoutPrefixProvider *dpp) override {
-    RGWRESTConn *conn = sync_env->conn;
-
-    reenter(this) {
-      yield {
-        set_status(string("acquiring lock (") + sync_env->status_oid() + ")");
-	uint32_t lock_duration = cct->_conf->rgw_sync_lease_period;
-        string lock_name = "sync_lock";
-        lease_cr.reset(new RGWContinuousLeaseCR(sync_env->async_rados,
-                                                sync_env->store,
-                                                rgw_raw_obj(sync_env->store->svc()->zone->get_zone_params().log_pool, sync_env->status_oid()),
-                                                lock_name, lock_duration, this));
-        lease_stack.reset(spawn(lease_cr.get(), false));
-      }
-      while (!lease_cr->is_locked()) {
-        if (lease_cr->is_done()) {
-          ldpp_dout(dpp, 5) << "lease cr failed, done early " << dendl;
-          set_status("failed acquiring lock");
-          return set_cr_error(lease_cr->get_ret_status());
-        }
-        set_sleeping(true);
-        yield;
-      }
-      entries_index.reset(new RGWShardedOmapCRManager(sync_env->async_rados, sync_env->store, this, num_shards,
-                                                      sync_env->store->svc()->zone->get_zone_params().log_pool,
-                                                      mdlog_sync_full_sync_index_prefix));
-      yield {
-	call(new RGWReadRESTResourceCR<list<string> >(cct, conn, sync_env->http_manager,
-				       "/admin/metadata", NULL, &sections));
-      }
-      if (get_ret_status() < 0) {
-        ldpp_dout(dpp, 0) << "ERROR: failed to fetch metadata sections" << dendl;
-        yield entries_index->finish();
-        yield lease_cr->go_down();
-        drain_all();
-	return set_cr_error(get_ret_status());
-      }
-      rearrange_sections();
-      sections_iter = sections.begin();
-      for (; sections_iter != sections.end(); ++sections_iter) {
-        do {
-          yield {
-#define META_FULL_SYNC_CHUNK_SIZE "1000"
-            string entrypoint = string("/admin/metadata/") + *sections_iter;
-            rgw_http_param_pair pairs[] = { { "max-entries", META_FULL_SYNC_CHUNK_SIZE },
-              { "marker", result.marker.c_str() },
-              { NULL, NULL } };
-            result.keys.clear();
-            call(new RGWReadRESTResourceCR<meta_list_result >(cct, conn, sync_env->http_manager,
-                                                              entrypoint, pairs, &result));
-          }
-          ret_status = get_ret_status();
-          if (ret_status == -ENOENT) {
-            set_retcode(0); /* reset coroutine status so that we don't return it */
-            ret_status = 0;
-          }
-          if (ret_status < 0) {
-            tn->log(0, SSTR("ERROR: failed to fetch metadata section: " << *sections_iter));
-            yield entries_index->finish();
-            yield lease_cr->go_down();
-            drain_all();
-            return set_cr_error(ret_status);
-          }
-          iter = result.keys.begin();
-          for (; iter != result.keys.end(); ++iter) {
-            if (!lease_cr->is_locked()) {
-              lost_lock = true;
-              break;
-            }
-            yield; // allow entries_index consumer to make progress
-
-            tn->log(20, SSTR("list metadata: section=" << *sections_iter << " key=" << *iter));
-            string s = *sections_iter + ":" + *iter;
-            int shard_id;
-	    rgw::sal::RadosStore* store = sync_env->store;
-            int ret = store->ctl()->meta.mgr->get_shard_id(*sections_iter, *iter, &shard_id);
-            if (ret < 0) {
-              tn->log(0, SSTR("ERROR: could not determine shard id for " << *sections_iter << ":" << *iter));
-              ret_status = ret;
-              break;
-            }
-            if (!entries_index->append(s, shard_id)) {
-              break;
-            }
-          }
-        } while (result.truncated);
-      }
-      yield {
-        if (!entries_index->finish()) {
-          failed = true;
-        }
-      }
-      if (!failed) {
-        for (map<uint32_t, rgw_meta_sync_marker>::iterator iter = markers.begin(); iter != markers.end(); ++iter) {
-          int shard_id = (int)iter->first;
-          rgw_meta_sync_marker& marker = iter->second;
-          marker.total_entries = entries_index->get_total_entries(shard_id);
-          spawn(new RGWSimpleRadosWriteCR<rgw_meta_sync_marker>(dpp, sync_env->async_rados, sync_env->store->svc()->sysobj,
-                                                                rgw_raw_obj(sync_env->store->svc()->zone->get_zone_params().log_pool, sync_env->shard_obj_name(shard_id)),
-                                                                marker), true);
-        }
-      }
-
-      drain_all_but_stack(lease_stack.get()); /* the lease cr still needs to run */
-
-      yield lease_cr->go_down();
-
-      int ret;
-      while (collect(&ret, NULL)) {
-	if (ret < 0) {
-	  return set_cr_error(ret);
-	}
-        yield;
-      }
-      drain_all();
-      if (failed) {
-        yield return set_cr_error(-EIO);
-      }
-      if (lost_lock) {
-        yield return set_cr_error(-EBUSY);
-      }
-
-      if (ret_status < 0) {
-        yield return set_cr_error(ret_status);
-      }
-
-      yield return set_cr_done();
-    }
-    return 0;
-  }
-};
-
-static string full_sync_index_shard_oid(int shard_id)
-{
-  char buf[mdlog_sync_full_sync_index_prefix.size() + 16];
-  snprintf(buf, sizeof(buf), "%s.%d", mdlog_sync_full_sync_index_prefix.c_str(), shard_id);
-  return string(buf);
-}
-
-class RGWReadRemoteMetadataCR : public RGWCoroutine {
-  RGWMetaSyncEnv *sync_env;
-
-  RGWRESTReadResource *http_op;
-
-  string section;
-  string key;
-
-  bufferlist *pbl;
-
-  RGWSyncTraceNodeRef tn;
-
-public:
-  RGWReadRemoteMetadataCR(RGWMetaSyncEnv *_sync_env,
-                                                      const string& _section, const string& _key, bufferlist *_pbl,
-                                                      const RGWSyncTraceNodeRef& _tn_parent) : RGWCoroutine(_sync_env->cct), sync_env(_sync_env),
-                                                      http_op(NULL),
-                                                      section(_section),
-                                                      key(_key),
-						      pbl(_pbl) {
-    tn = sync_env->sync_tracer->add_node(_tn_parent, "read_remote_meta",
-                                         section + ":" + key);
-  }
-
-  int operate(const DoutPrefixProvider *dpp) override {
-    RGWRESTConn *conn = sync_env->conn;
-    reenter(this) {
-      yield {
-        string key_encode;
-        url_encode(key, key_encode);
-        rgw_http_param_pair pairs[] = { { "key" , key.c_str()},
-	                                { NULL, NULL } };
-
-        string p = string("/admin/metadata/") + section + "/" + key_encode;
-
-        http_op = new RGWRESTReadResource(conn, p, pairs, NULL, sync_env->http_manager);
-
-        init_new_io(http_op);
-
-        int ret = http_op->aio_read(dpp);
-        if (ret < 0) {
-          ldpp_dout(dpp, 0) << "ERROR: failed to fetch mdlog data" << dendl;
-          log_error() << "failed to send http operation: " << http_op->to_str() << " ret=" << ret << std::endl;
-          http_op->put();
-          return set_cr_error(ret);
-        }
-
-        return io_block(0);
-      }
-      yield {
-        int ret = http_op->wait(pbl, null_yield);
-        http_op->put();
-        if (ret < 0) {
-          return set_cr_error(ret);
-        }
-        return set_cr_done();
-      }
-    }
-    return 0;
-  }
-};
-
-class RGWAsyncMetaStoreEntry : public RGWAsyncRadosRequest {
-  rgw::sal::RadosStore* store;
-  string raw_key;
-  bufferlist bl;
-  const DoutPrefixProvider *dpp;
-protected:
-  int _send_request(const DoutPrefixProvider *dpp) override {
-    int ret = store->ctl()->meta.mgr->put(raw_key, bl, null_yield, dpp, RGWMDLogSyncType::APPLY_ALWAYS, true);
-    if (ret < 0) {
-      ldpp_dout(dpp, 0) << "ERROR: can't store key: " << raw_key << " ret=" << ret << dendl;
-      return ret;
-    }
-    return 0;
-  }
-public:
-  RGWAsyncMetaStoreEntry(RGWCoroutine *caller, RGWAioCompletionNotifier *cn, rgw::sal::RadosStore* _store,
-                       const string& _raw_key,
-                       bufferlist& _bl,
-                       const DoutPrefixProvider *dpp) : RGWAsyncRadosRequest(caller, cn), store(_store),
-                                          raw_key(_raw_key), bl(_bl), dpp(dpp) {}
-};
-
-
-class RGWMetaStoreEntryCR : public RGWSimpleCoroutine {
-  RGWMetaSyncEnv *sync_env;
-  string raw_key;
-  bufferlist bl;
-
-  RGWAsyncMetaStoreEntry *req;
-
-public:
-  RGWMetaStoreEntryCR(RGWMetaSyncEnv *_sync_env,
-                       const string& _raw_key,
-                       bufferlist& _bl) : RGWSimpleCoroutine(_sync_env->cct), sync_env(_sync_env),
-                                          raw_key(_raw_key), bl(_bl), req(NULL) {
-  }
-
-  ~RGWMetaStoreEntryCR() override {
-    if (req) {
-      req->finish();
-    }
-  }
-
-  int send_request(const DoutPrefixProvider *dpp) override {
-    req = new RGWAsyncMetaStoreEntry(this, stack->create_completion_notifier(),
-			           sync_env->store, raw_key, bl, dpp);
-    sync_env->async_rados->queue(req);
-    return 0;
-  }
-
-  int request_complete() override {
-    return req->get_ret_status();
-  }
-};
-
-class RGWAsyncMetaRemoveEntry : public RGWAsyncRadosRequest {
-  rgw::sal::RadosStore* store;
-  string raw_key;
-  const DoutPrefixProvider *dpp;
-protected:
-  int _send_request(const DoutPrefixProvider *dpp) override {
-    int ret = store->ctl()->meta.mgr->remove(raw_key, null_yield, dpp);
-    if (ret < 0) {
-      ldpp_dout(dpp, 0) << "ERROR: can't remove key: " << raw_key << " ret=" << ret << dendl;
-      return ret;
-    }
-    return 0;
-  }
-public:
-  RGWAsyncMetaRemoveEntry(RGWCoroutine *caller, RGWAioCompletionNotifier *cn, rgw::sal::RadosStore* _store,
-                       const string& _raw_key, const DoutPrefixProvider *dpp) : RGWAsyncRadosRequest(caller, cn), store(_store),
-                                          raw_key(_raw_key), dpp(dpp) {}
-};
-
-
-class RGWMetaRemoveEntryCR : public RGWSimpleCoroutine {
-  RGWMetaSyncEnv *sync_env;
-  string raw_key;
-
-  RGWAsyncMetaRemoveEntry *req;
-
-public:
-  RGWMetaRemoveEntryCR(RGWMetaSyncEnv *_sync_env,
-                       const string& _raw_key) : RGWSimpleCoroutine(_sync_env->cct), sync_env(_sync_env),
-                                          raw_key(_raw_key), req(NULL) {
-  }
-
-  ~RGWMetaRemoveEntryCR() override {
-    if (req) {
-      req->finish();
-    }
-  }
-
-  int send_request(const DoutPrefixProvider *dpp) override {
-    req = new RGWAsyncMetaRemoveEntry(this, stack->create_completion_notifier(),
-			           sync_env->store, raw_key, dpp);
-    sync_env->async_rados->queue(req);
-    return 0;
-  }
-
-  int request_complete() override {
-    int r = req->get_ret_status();
-    if (r == -ENOENT) {
-      r = 0;
-    }
-    return r;
-  }
-};
-
-#define META_SYNC_UPDATE_MARKER_WINDOW 10
-
-
-int RGWLastCallerWinsCR::operate(const DoutPrefixProvider *dpp) {
-  RGWCoroutine *call_cr;
-  reenter(this) {
-    while (cr) {
-      call_cr = cr;
-      cr = nullptr;
-      yield call(call_cr);
-      /* cr might have been modified at this point */
-    }
-    return set_cr_done();
-  }
-  return 0;
-}
-
-class RGWMetaSyncShardMarkerTrack : public RGWSyncShardMarkerTrack<string, string> {
-  RGWMetaSyncEnv *sync_env;
-
-  string marker_oid;
-  rgw_meta_sync_marker sync_marker;
-
-  RGWSyncTraceNodeRef tn;
-
-public:
-  RGWMetaSyncShardMarkerTrack(RGWMetaSyncEnv *_sync_env,
-                         const string& _marker_oid,
-                         const rgw_meta_sync_marker& _marker,
-                         RGWSyncTraceNodeRef& _tn) : RGWSyncShardMarkerTrack(META_SYNC_UPDATE_MARKER_WINDOW),
-                                                                sync_env(_sync_env),
-                                                                marker_oid(_marker_oid),
-                                                                sync_marker(_marker),
-                                                                tn(_tn){}
-
-  RGWCoroutine *store_marker(const DoutPrefixProvider *dpp, const string& new_marker, const string& key, uint64_t index_pos, const real_time& timestamp) override {
-    sync_marker.marker = new_marker;
-    if (index_pos > 0) {
-      sync_marker.pos = index_pos;
-    }
-
-    if (!real_clock::is_zero(timestamp)) {
-      sync_marker.timestamp = timestamp;
-    }
-
-    ldpp_dout(dpp, 20) << __func__ << "(): updating marker marker_oid=" << marker_oid << " marker=" << new_marker << " realm_epoch=" << sync_marker.realm_epoch << dendl;
-    tn->log(20, SSTR("new marker=" << new_marker));
-    rgw::sal::RadosStore* store = sync_env->store;
-    return new RGWSimpleRadosWriteCR<rgw_meta_sync_marker>(sync_env->dpp, sync_env->async_rados,
-                                                           store->svc()->sysobj,
-                                                           rgw_raw_obj(store->svc()->zone->get_zone_params().log_pool, marker_oid),
-                                                           sync_marker);
-  }
-
-  RGWOrderCallCR *allocate_order_control_cr() override {
-    return new RGWLastCallerWinsCR(sync_env->cct);
-  }
-};
-
-RGWMetaSyncSingleEntryCR::RGWMetaSyncSingleEntryCR(RGWMetaSyncEnv *_sync_env,
-		           const string& _raw_key, const string& _entry_marker,
-                           const RGWMDLogStatus& _op_status,
-                           RGWMetaSyncShardMarkerTrack *_marker_tracker, const RGWSyncTraceNodeRef& _tn_parent) : RGWCoroutine(_sync_env->cct),
-                                                      sync_env(_sync_env),
-						      raw_key(_raw_key), entry_marker(_entry_marker),
-                                                      op_status(_op_status),
-                                                      pos(0), sync_status(0),
-                                                      marker_tracker(_marker_tracker), tries(0) {
-  error_injection = (sync_env->cct->_conf->rgw_sync_meta_inject_err_probability > 0);
-  tn = sync_env->sync_tracer->add_node(_tn_parent, "entry", raw_key);
-}
-
-int RGWMetaSyncSingleEntryCR::operate(const DoutPrefixProvider *dpp) {
-  reenter(this) {
-#define NUM_TRANSIENT_ERROR_RETRIES 10
-
-    if (error_injection &&
-        rand() % 10000 < cct->_conf->rgw_sync_meta_inject_err_probability * 10000.0) {
-      return set_cr_error(-EIO);
-    }
-
-    if (op_status != MDLOG_STATUS_COMPLETE) {
-      tn->log(20, "skipping pending operation");
-      yield call(marker_tracker->finish(dpp, entry_marker));
-      if (retcode < 0) {
-        return set_cr_error(retcode);
-      }
-      return set_cr_done();
-    }
-    tn->set_flag(RGW_SNS_FLAG_ACTIVE);
-    for (tries = 0; tries < NUM_TRANSIENT_ERROR_RETRIES; tries++) {
-      yield {
-        pos = raw_key.find(':');
-        section = raw_key.substr(0, pos);
-        key = raw_key.substr(pos + 1);
-        tn->log(10, SSTR("fetching remote metadata entry" << (tries == 0 ? "" : " (retry)")));
-        call(new RGWReadRemoteMetadataCR(sync_env, section, key, &md_bl, tn));
-      }
-
-      sync_status = retcode;
-
-      if (sync_status == -ENOENT) {
-        /* FIXME: do we need to remove the entry from the local zone? */
-        break;
-      }
-
-      if (sync_status < 0) {
-        if (tries < NUM_TRANSIENT_ERROR_RETRIES - 1) {
-          ldpp_dout(dpp, 20) << *this << ": failed to fetch remote metadata: " << section << ":" << key << ", will retry" << dendl;
-          continue;
-        }
-
-        tn->log(10, SSTR("failed to read remote metadata entry: section=" << section << " key=" << key << " status=" << sync_status));
-        log_error() << "failed to read remote metadata entry: section=" << section << " key=" << key << " status=" << sync_status << std::endl;
-        yield call(sync_env->error_logger->log_error_cr(dpp, sync_env->conn->get_remote_id(), section, key, -sync_status,
-                                                        string("failed to read remote metadata entry: ") + cpp_strerror(-sync_status)));
-        return set_cr_error(sync_status);
-      }
-
-      break;
-    }
-
-    retcode = 0;
-    for (tries = 0; tries < NUM_TRANSIENT_ERROR_RETRIES; tries++) {
-      if (sync_status != -ENOENT) {
-        tn->log(10, SSTR("storing local metadata entry"));
-        yield call(new RGWMetaStoreEntryCR(sync_env, raw_key, md_bl));
-      } else {
-        tn->log(10, SSTR("removing local metadata entry"));
-        yield call(new RGWMetaRemoveEntryCR(sync_env, raw_key));
-      }
-      if ((retcode < 0) && (tries < NUM_TRANSIENT_ERROR_RETRIES - 1)) {
-        ldpp_dout(dpp, 20) << *this << ": failed to store metadata: " << section << ":" << key << ", got retcode=" << retcode << dendl;
-        continue;
-      }
-      break;
-    }
-
-    sync_status = retcode;
-
-    if (sync_status == 0 && marker_tracker) {
-      /* update marker */
-      yield call(marker_tracker->finish(dpp, entry_marker));
-      sync_status = retcode;
-    }
-    if (sync_status < 0) {
-      tn->log(10, SSTR("failed, status=" << sync_status));
-      return set_cr_error(sync_status);
-    }
-    tn->log(10, "success");
-    return set_cr_done();
-  }
-  return 0;
-}
-
-class RGWCloneMetaLogCoroutine : public RGWCoroutine {
-  RGWMetaSyncEnv *sync_env;
-  RGWMetadataLog *mdlog;
-
-  const std::string& period;
-  int shard_id;
-  string marker;
-  bool truncated = false;
-  string *new_marker;
-
-  int max_entries = CLONE_MAX_ENTRIES;
-
-  RGWRESTReadResource *http_op = nullptr;
-  boost::intrusive_ptr<RGWMetadataLogInfoCompletion> completion;
-
-  RGWMetadataLogInfo shard_info;
-  rgw_mdlog_shard_data data;
-
-public:
-  RGWCloneMetaLogCoroutine(RGWMetaSyncEnv *_sync_env, RGWMetadataLog* mdlog,
-                           const std::string& period, int _id,
-                           const string& _marker, string *_new_marker)
-    : RGWCoroutine(_sync_env->cct), sync_env(_sync_env), mdlog(mdlog),
-      period(period), shard_id(_id), marker(_marker), new_marker(_new_marker) {
-    if (new_marker) {
-      *new_marker = marker;
-    }
-  }
-  ~RGWCloneMetaLogCoroutine() override {
-    if (http_op) {
-      http_op->put();
-    }
-    if (completion) {
-      completion->cancel();
-    }
-  }
-
-  int operate(const DoutPrefixProvider *dpp) override;
-
-  int state_init();
-  int state_read_shard_status();
-  int state_read_shard_status_complete();
-  int state_send_rest_request(const DoutPrefixProvider *dpp);
-  int state_receive_rest_response();
-  int state_store_mdlog_entries();
-  int state_store_mdlog_entries_complete();
-};
-
-class RGWMetaSyncShardCR : public RGWCoroutine {
-  RGWMetaSyncEnv *sync_env;
-
-  const rgw_pool& pool;
-  const std::string& period; //< currently syncing period id
-  const epoch_t realm_epoch; //< realm_epoch of period
-  RGWMetadataLog* mdlog; //< log of syncing period
-  uint32_t shard_id;
-  rgw_meta_sync_marker& sync_marker;
-  boost::optional<rgw_meta_sync_marker> temp_marker; //< for pending updates
-  string marker;
-  string max_marker;
-  const std::string& period_marker; //< max marker stored in next period
-
-  RGWRadosGetOmapKeysCR::ResultPtr omapkeys;
-  std::set<std::string> entries;
-  std::set<std::string>::iterator iter;
-
-  string oid;
-
-  RGWMetaSyncShardMarkerTrack *marker_tracker = nullptr;
-
-  list<cls_log_entry> log_entries;
-  list<cls_log_entry>::iterator log_iter;
-  bool truncated = false;
-
-  string mdlog_marker;
-  string raw_key;
-  rgw_mdlog_entry mdlog_entry;
-
-  ceph::mutex inc_lock = ceph::make_mutex("RGWMetaSyncShardCR::inc_lock");
-  ceph::condition_variable inc_cond;
-
-  boost::asio::coroutine incremental_cr;
-  boost::asio::coroutine full_cr;
-
-  boost::intrusive_ptr<RGWContinuousLeaseCR> lease_cr;
-  boost::intrusive_ptr<RGWCoroutinesStack> lease_stack;
-
-  bool lost_lock = false;
-
-  bool *reset_backoff;
-
-  // hold a reference to the cr stack while it's in the map
-  using StackRef = boost::intrusive_ptr<RGWCoroutinesStack>;
-  map<StackRef, string> stack_to_pos;
-  map<string, string> pos_to_prev;
-
-  bool can_adjust_marker = false;
-  bool done_with_period = false;
-
-  int total_entries = 0;
-
-  RGWSyncTraceNodeRef tn;
-public:
-  RGWMetaSyncShardCR(RGWMetaSyncEnv *_sync_env, const rgw_pool& _pool,
-                     const std::string& period, epoch_t realm_epoch,
-                     RGWMetadataLog* mdlog, uint32_t _shard_id,
-                     rgw_meta_sync_marker& _marker,
-                     const std::string& period_marker, bool *_reset_backoff,
-                     RGWSyncTraceNodeRef& _tn)
-    : RGWCoroutine(_sync_env->cct), sync_env(_sync_env), pool(_pool),
-      period(period), realm_epoch(realm_epoch), mdlog(mdlog),
-      shard_id(_shard_id), sync_marker(_marker),
-      period_marker(period_marker),
-      reset_backoff(_reset_backoff), tn(_tn) {
-    *reset_backoff = false;
-  }
-
-  ~RGWMetaSyncShardCR() override {
-    delete marker_tracker;
-    if (lease_cr) {
-      lease_cr->abort();
-    }
-  }
-
-  void set_marker_tracker(RGWMetaSyncShardMarkerTrack *mt) {
-    delete marker_tracker;
-    marker_tracker = mt;
-  }
-
-  int operate(const DoutPrefixProvider *dpp) override {
-    int r;
-    while (true) {
-      switch (sync_marker.state) {
-      case rgw_meta_sync_marker::FullSync:
-        r  = full_sync();
-        if (r < 0) {
-          ldpp_dout(dpp, 10) << "sync: full_sync: shard_id=" << shard_id << " r=" << r << dendl;
-          return set_cr_error(r);
-        }
-        return 0;
-      case rgw_meta_sync_marker::IncrementalSync:
-        r  = incremental_sync();
-        if (r < 0) {
-          ldpp_dout(dpp, 10) << "sync: incremental_sync: shard_id=" << shard_id << " r=" << r << dendl;
-          return set_cr_error(r);
-        }
-        return 0;
-      }
-    }
-    /* unreachable */
-    return 0;
-  }
-
-  void collect_children()
-  {
-    int child_ret;
-    RGWCoroutinesStack *child;
-    while (collect_next(&child_ret, &child)) {
-      auto iter = stack_to_pos.find(child);
-      if (iter == stack_to_pos.end()) {
-        /* some other stack that we don't care about */
-        continue;
-      }
-
-      string& pos = iter->second;
-
-      if (child_ret < 0) {
-        ldpp_dout(sync_env->dpp, 0) << *this << ": child operation stack=" << child << " entry=" << pos << " returned " << child_ret << dendl;
-        // on any error code from RGWMetaSyncSingleEntryCR, we do not advance
-        // the sync status marker past this entry, and set
-        // can_adjust_marker=false to exit out of RGWMetaSyncShardCR.
-        // RGWMetaSyncShardControlCR will rerun RGWMetaSyncShardCR from the
-        // previous marker and retry
-        can_adjust_marker = false;
-      }
-
-      map<string, string>::iterator prev_iter = pos_to_prev.find(pos);
-      ceph_assert(prev_iter != pos_to_prev.end());
-
-      if (pos_to_prev.size() == 1) {
-        if (can_adjust_marker) {
-          sync_marker.marker = pos;
-        }
-        pos_to_prev.erase(prev_iter);
-      } else {
-        ceph_assert(pos_to_prev.size() > 1);
-        pos_to_prev.erase(prev_iter);
-        prev_iter = pos_to_prev.begin();
-        if (can_adjust_marker) {
-          sync_marker.marker = prev_iter->second;
-        }
-      }
-
-      ldpp_dout(sync_env->dpp, 4) << *this << ": adjusting marker pos=" << sync_marker.marker << dendl;
-      stack_to_pos.erase(iter);
-    }
-  }
-
-  int full_sync() {
-#define OMAP_GET_MAX_ENTRIES 100
-    int max_entries = OMAP_GET_MAX_ENTRIES;
-    reenter(&full_cr) {
-      set_status("full_sync");
-      tn->log(10, "start full sync");
-      oid = full_sync_index_shard_oid(shard_id);
-      can_adjust_marker = true;
-      /* grab lock */
-      yield {
-	uint32_t lock_duration = cct->_conf->rgw_sync_lease_period;
-        string lock_name = "sync_lock";
-	rgw::sal::RadosStore* store = sync_env->store;
-        lease_cr.reset(new RGWContinuousLeaseCR(sync_env->async_rados, store,
-                                                rgw_raw_obj(pool, sync_env->shard_obj_name(shard_id)),
-                                                lock_name, lock_duration, this));
-        lease_stack.reset(spawn(lease_cr.get(), false));
-        lost_lock = false;
-      }
-      while (!lease_cr->is_locked()) {
-        if (lease_cr->is_done()) {
-          drain_all();
-          tn->log(5, "failed to take lease");
-          return lease_cr->get_ret_status();
-        }
-        set_sleeping(true);
-        yield;
-      }
-      tn->log(10, "took lease");
-
-      /* lock succeeded, a retry now should avoid previous backoff status */
-      *reset_backoff = true;
-
-      /* prepare marker tracker */
-      set_marker_tracker(new RGWMetaSyncShardMarkerTrack(sync_env,
-                                                         sync_env->shard_obj_name(shard_id),
-                                                         sync_marker, tn));
-
-      marker = sync_marker.marker;
-
-      total_entries = sync_marker.pos;
-
-      /* sync! */
-      do {
-        if (!lease_cr->is_locked()) {
-          tn->log(10, "lost lease");
-          lost_lock = true;
-          break;
-        }
-        omapkeys = std::make_shared<RGWRadosGetOmapKeysCR::Result>();
-        yield call(new RGWRadosGetOmapKeysCR(sync_env->store, rgw_raw_obj(pool, oid),
-                                             marker, max_entries, omapkeys));
-        if (retcode < 0) {
-          ldpp_dout(sync_env->dpp, 0) << "ERROR: " << __func__ << "(): RGWRadosGetOmapKeysCR() returned ret=" << retcode << dendl;
-          tn->log(0, SSTR("ERROR: failed to list omap keys, status=" << retcode));
-          yield lease_cr->go_down();
-          drain_all();
-          return retcode;
-        }
-        entries = std::move(omapkeys->entries);
-        tn->log(20, SSTR("retrieved " << entries.size() << " entries to sync"));
-        if (entries.size() > 0) {
-          tn->set_flag(RGW_SNS_FLAG_ACTIVE); /* actually have entries to sync */
-        }
-        iter = entries.begin();
-        for (; iter != entries.end(); ++iter) {
-          marker = *iter;
-          tn->log(20, SSTR("full sync: " << marker));
-          total_entries++;
-          if (!marker_tracker->start(marker, std::nullopt, total_entries, real_time())) {
-            tn->log(0, SSTR("ERROR: cannot start syncing " << marker << ". Duplicate entry?"));
-          } else {
-            // fetch remote and write locally
-            yield {
-              RGWCoroutinesStack *stack = spawn(new RGWMetaSyncSingleEntryCR(sync_env, marker, marker, MDLOG_STATUS_COMPLETE, marker_tracker, tn), false);
-              // stack_to_pos holds a reference to the stack
-              stack_to_pos[stack] = marker;
-              pos_to_prev[marker] = marker;
-            }
-            // limit spawn window
-            while (num_spawned() > static_cast<size_t>(cct->_conf->rgw_meta_sync_spawn_window)) {
-              yield wait_for_child();
-              collect_children();
-            }
-          }
-        }
-        collect_children();
-      } while (omapkeys->more && can_adjust_marker);
-
-      tn->unset_flag(RGW_SNS_FLAG_ACTIVE); /* actually have entries to sync */
-
-      while (num_spawned() > 1) {
-        yield wait_for_child();
-        collect_children();
-      }
-
-      if (!lost_lock) {
-        /* update marker to reflect we're done with full sync */
-        if (can_adjust_marker) {
-          // apply updates to a temporary marker, or operate() will send us
-          // to incremental_sync() after we yield
-          temp_marker = sync_marker;
-	  temp_marker->state = rgw_meta_sync_marker::IncrementalSync;
-	  temp_marker->marker = std::move(temp_marker->next_step_marker);
-	  temp_marker->next_step_marker.clear();
-	  temp_marker->realm_epoch = realm_epoch;
-	  ldpp_dout(sync_env->dpp, 4) << *this << ": saving marker pos=" << temp_marker->marker << " realm_epoch=" << realm_epoch << dendl;
-
-	  using WriteMarkerCR = RGWSimpleRadosWriteCR<rgw_meta_sync_marker>;
-	  yield call(new WriteMarkerCR(sync_env->dpp, sync_env->async_rados, sync_env->store->svc()->sysobj,
-				       rgw_raw_obj(pool, sync_env->shard_obj_name(shard_id)),
-				       *temp_marker));
-        }
-
-        if (retcode < 0) {
-          ldpp_dout(sync_env->dpp, 0) << "ERROR: failed to set sync marker: retcode=" << retcode << dendl;
-          yield lease_cr->go_down();
-          drain_all();
-          return retcode;
-        }
-        // clean up full sync index
-        yield {
-          auto oid = full_sync_index_shard_oid(shard_id);
-          call(new RGWRadosRemoveCR(sync_env->store, {pool, oid}));
-        }
-      }
-
-      /* 
-       * if we reached here, it means that lost_lock is true, otherwise the state
-       * change in the previous block will prevent us from reaching here
-       */
-
-      yield lease_cr->go_down();
-
-      lease_cr.reset();
-
-      drain_all();
-
-      if (!can_adjust_marker) {
-        return -EAGAIN;
-      }
-
-      if (lost_lock) {
-        return -EBUSY;
-      }
-
-      tn->log(10, "full sync complete");
-
-      // apply the sync marker update
-      ceph_assert(temp_marker);
-      sync_marker = std::move(*temp_marker);
-      temp_marker = boost::none;
-      // must not yield after this point!
-    }
-    return 0;
-  }
-    
-
-  int incremental_sync() {
-    reenter(&incremental_cr) {
-      set_status("incremental_sync");
-      tn->log(10, "start incremental sync");
-      can_adjust_marker = true;
-      /* grab lock */
-      if (!lease_cr) { /* could have had  a lease_cr lock from previous state */
-        yield {
-          uint32_t lock_duration = cct->_conf->rgw_sync_lease_period;
-          string lock_name = "sync_lock";
-	  rgw::sal::RadosStore* store = sync_env->store;
-          lease_cr.reset( new RGWContinuousLeaseCR(sync_env->async_rados, store,
-                                                   rgw_raw_obj(pool, sync_env->shard_obj_name(shard_id)),
-                                                   lock_name, lock_duration, this));
-          lease_stack.reset(spawn(lease_cr.get(), false));
-          lost_lock = false;
-        }
-        while (!lease_cr->is_locked()) {
-          if (lease_cr->is_done()) {
-            drain_all();
-            tn->log(10, "failed to take lease");
-            return lease_cr->get_ret_status();
-          }
-          set_sleeping(true);
-          yield;
-        }
-      }
-      tn->log(10, "took lease");
-      // if the period has advanced, we can't use the existing marker
-      if (sync_marker.realm_epoch < realm_epoch) {
-        ldpp_dout(sync_env->dpp, 4) << "clearing marker=" << sync_marker.marker
-            << " from old realm_epoch=" << sync_marker.realm_epoch
-            << " (now " << realm_epoch << ')' << dendl;
-        sync_marker.realm_epoch = realm_epoch;
-        sync_marker.marker.clear();
-      }
-      mdlog_marker = sync_marker.marker;
-      set_marker_tracker(new RGWMetaSyncShardMarkerTrack(sync_env,
-                                                         sync_env->shard_obj_name(shard_id),
-                                                         sync_marker, tn));
-
-      /*
-       * mdlog_marker: the remote sync marker positiion
-       * sync_marker: the local sync marker position
-       * max_marker: the max mdlog position that we fetched
-       * marker: the current position we try to sync
-       * period_marker: the last marker before the next period begins (optional)
-       */
-      marker = max_marker = sync_marker.marker;
-      /* inc sync */
-      do {
-        if (!lease_cr->is_locked()) {
-          lost_lock = true;
-          tn->log(10, "lost lease");
-          break;
-        }
-#define INCREMENTAL_MAX_ENTRIES 100
-        ldpp_dout(sync_env->dpp, 20) << __func__ << ":" << __LINE__ << ": shard_id=" << shard_id << " mdlog_marker=" << mdlog_marker << " sync_marker.marker=" << sync_marker.marker << " period_marker=" << period_marker << " truncated=" << truncated << dendl;
-        if (!period_marker.empty() && period_marker <= mdlog_marker) {
-          tn->log(10, SSTR("finished syncing current period: mdlog_marker=" << mdlog_marker << " sync_marker=" << sync_marker.marker << " period_marker=" << period_marker));
-          done_with_period = true;
-          break;
-        }
-	if (mdlog_marker <= max_marker || !truncated) {
-	  /* we're at the tip, try to bring more entries */
-          ldpp_dout(sync_env->dpp, 20) << __func__ << ":" << __LINE__ << ": shard_id=" << shard_id << " syncing mdlog for shard_id=" << shard_id << dendl;
-          yield call(new RGWCloneMetaLogCoroutine(sync_env, mdlog,
-                                                  period, shard_id,
-                                                  mdlog_marker, &mdlog_marker));
-	}
-        if (retcode < 0) {
-          tn->log(10, SSTR(*this << ": failed to fetch more log entries, retcode=" << retcode));
-          yield lease_cr->go_down();
-          drain_all();
-          *reset_backoff = false; // back off and try again later
-          return retcode;
-        }
-        truncated = true;
-        *reset_backoff = true; /* if we got to this point, all systems function */
-	if (mdlog_marker > max_marker) {
-          tn->set_flag(RGW_SNS_FLAG_ACTIVE); /* actually have entries to sync */
-          tn->log(20, SSTR("mdlog_marker=" << mdlog_marker << " sync_marker=" << sync_marker.marker));
-          marker = max_marker;
-          yield call(new RGWReadMDLogEntriesCR(sync_env, mdlog, shard_id,
-                                               &max_marker, INCREMENTAL_MAX_ENTRIES,
-                                               &log_entries, &truncated));
-          if (retcode < 0) {
-            tn->log(10, SSTR("failed to list mdlog entries, retcode=" << retcode));
-            yield lease_cr->go_down();
-            drain_all();
-            *reset_backoff = false; // back off and try again later
-            return retcode;
-          }
-          for (log_iter = log_entries.begin(); log_iter != log_entries.end() && !done_with_period; ++log_iter) {
-            if (!period_marker.empty() && period_marker <= log_iter->id) {
-              done_with_period = true;
-              if (period_marker < log_iter->id) {
-                tn->log(10, SSTR("found key=" << log_iter->id
-                    << " past period_marker=" << period_marker));
-                break;
-              }
-              ldpp_dout(sync_env->dpp, 10) << "found key at period_marker=" << period_marker << dendl;
-              // sync this entry, then return control to RGWMetaSyncCR
-            }
-            if (!mdlog_entry.convert_from(*log_iter)) {
-              tn->log(0, SSTR("ERROR: failed to convert mdlog entry, shard_id=" << shard_id << " log_entry: " << log_iter->id << ":" << log_iter->section << ":" << log_iter->name << ":" << log_iter->timestamp << " ... skipping entry"));
-              continue;
-            }
-            tn->log(20, SSTR("log_entry: " << log_iter->id << ":" << log_iter->section << ":" << log_iter->name << ":" << log_iter->timestamp));
-            if (!marker_tracker->start(log_iter->id, std::nullopt, 0, log_iter->timestamp.to_real_time())) {
-              ldpp_dout(sync_env->dpp, 0) << "ERROR: cannot start syncing " << log_iter->id << ". Duplicate entry?" << dendl;
-            } else {
-              raw_key = log_iter->section + ":" + log_iter->name;
-              yield {
-                RGWCoroutinesStack *stack = spawn(new RGWMetaSyncSingleEntryCR(sync_env, raw_key, log_iter->id, mdlog_entry.log_data.status, marker_tracker, tn), false);
-                ceph_assert(stack);
-                // stack_to_pos holds a reference to the stack
-                stack_to_pos[stack] = log_iter->id;
-                pos_to_prev[log_iter->id] = marker;
-              }
-              // limit spawn window
-              while (num_spawned() > static_cast<size_t>(cct->_conf->rgw_meta_sync_spawn_window)) {
-                yield wait_for_child();
-                collect_children();
-              }
-            }
-            marker = log_iter->id;
-          }
-        }
-        collect_children();
-	ldpp_dout(sync_env->dpp, 20) << __func__ << ":" << __LINE__ << ": shard_id=" << shard_id << " mdlog_marker=" << mdlog_marker << " max_marker=" << max_marker << " sync_marker.marker=" << sync_marker.marker << " period_marker=" << period_marker << dendl;
-        if (done_with_period) {
-          // return control to RGWMetaSyncCR and advance to the next period
-          tn->log(10, SSTR(*this << ": done with period"));
-          break;
-        }
-	if (mdlog_marker == max_marker && can_adjust_marker) {
-          tn->unset_flag(RGW_SNS_FLAG_ACTIVE);
-	  yield wait(utime_t(cct->_conf->rgw_meta_sync_poll_interval, 0));
-	}
-      } while (can_adjust_marker);
-
-      tn->unset_flag(RGW_SNS_FLAG_ACTIVE);
-
-      while (num_spawned() > 1) {
-        yield wait_for_child();
-        collect_children();
-      }
-
-      yield lease_cr->go_down();
-
-      drain_all();
-
-      if (lost_lock) {
-        return -EBUSY;
-      }
-
-      if (!can_adjust_marker) {
-        return -EAGAIN;
-      }
-
-      return set_cr_done();
-    }
-    /* TODO */
-    return 0;
-  }
-};
-
-class RGWMetaSyncShardControlCR : public RGWBackoffControlCR
-{
-  RGWMetaSyncEnv *sync_env;
-
-  const rgw_pool& pool;
-  const std::string& period;
-  epoch_t realm_epoch;
-  RGWMetadataLog* mdlog;
-  uint32_t shard_id;
-  rgw_meta_sync_marker sync_marker;
-  const std::string period_marker;
-
-  RGWSyncTraceNodeRef tn;
-
-  static constexpr bool exit_on_error = false; // retry on all errors
-public:
-  RGWMetaSyncShardControlCR(RGWMetaSyncEnv *_sync_env, const rgw_pool& _pool,
-                            const std::string& period, epoch_t realm_epoch,
-                            RGWMetadataLog* mdlog, uint32_t _shard_id,
-                            const rgw_meta_sync_marker& _marker,
-                            std::string&& period_marker,
-                            RGWSyncTraceNodeRef& _tn_parent)
-    : RGWBackoffControlCR(_sync_env->cct, exit_on_error), sync_env(_sync_env),
-      pool(_pool), period(period), realm_epoch(realm_epoch), mdlog(mdlog),
-      shard_id(_shard_id), sync_marker(_marker),
-      period_marker(std::move(period_marker)) {
-    tn = sync_env->sync_tracer->add_node(_tn_parent, "shard",
-                                         std::to_string(shard_id));
-  }
-
-  RGWCoroutine *alloc_cr() override {
-    return new RGWMetaSyncShardCR(sync_env, pool, period, realm_epoch, mdlog,
-                                  shard_id, sync_marker, period_marker, backoff_ptr(), tn);
-  }
-
-  RGWCoroutine *alloc_finisher_cr() override {
-    rgw::sal::RadosStore* store = sync_env->store;
-    return new RGWSimpleRadosReadCR<rgw_meta_sync_marker>(sync_env->dpp, sync_env->async_rados, store->svc()->sysobj,
-                                                          rgw_raw_obj(pool, sync_env->shard_obj_name(shard_id)),
-                                                          &sync_marker);
-  }
-};
-
-class RGWMetaSyncCR : public RGWCoroutine {
-  RGWMetaSyncEnv *sync_env;
-  const rgw_pool& pool;
-  RGWPeriodHistory::Cursor cursor; //< sync position in period history
-  RGWPeriodHistory::Cursor next; //< next period in history
-  rgw_meta_sync_status sync_status;
-  RGWSyncTraceNodeRef tn;
-
-  std::mutex mutex; //< protect access to shard_crs
-
-  // TODO: it should be enough to hold a reference on the stack only, as calling
-  // RGWCoroutinesStack::wakeup() doesn't refer to the RGWCoroutine if it has
-  // already completed
-  using ControlCRRef = boost::intrusive_ptr<RGWMetaSyncShardControlCR>;
-  using StackRef = boost::intrusive_ptr<RGWCoroutinesStack>;
-  using RefPair = std::pair<ControlCRRef, StackRef>;
-  map<int, RefPair> shard_crs;
-  int ret{0};
-
-public:
-  RGWMetaSyncCR(RGWMetaSyncEnv *_sync_env, const RGWPeriodHistory::Cursor &cursor,
-                const rgw_meta_sync_status& _sync_status, RGWSyncTraceNodeRef& _tn)
-    : RGWCoroutine(_sync_env->cct), sync_env(_sync_env),
-      pool(sync_env->store->svc()->zone->get_zone_params().log_pool),
-      cursor(cursor), sync_status(_sync_status), tn(_tn) {}
-
-  ~RGWMetaSyncCR() {
-  }
-
-  int operate(const DoutPrefixProvider *dpp) override {
-    reenter(this) {
-      // loop through one period at a time
-      tn->log(1, "start");
-      for (;;) {
-        if (cursor == sync_env->store->svc()->mdlog->get_period_history()->get_current()) {
-          next = RGWPeriodHistory::Cursor{};
-          if (cursor) {
-            ldpp_dout(dpp, 10) << "RGWMetaSyncCR on current period="
-                << cursor.get_period().get_id() << dendl;
-          } else {
-            ldpp_dout(dpp, 10) << "RGWMetaSyncCR with no period" << dendl;
-          }
-        } else {
-          next = cursor;
-          next.next();
-          ldpp_dout(dpp, 10) << "RGWMetaSyncCR on period="
-              << cursor.get_period().get_id() << ", next="
-              << next.get_period().get_id() << dendl;
-        }
-
-        yield {
-          // get the mdlog for the current period (may be empty)
-          auto& period_id = sync_status.sync_info.period;
-          auto realm_epoch = sync_status.sync_info.realm_epoch;
-          auto mdlog = sync_env->store->svc()->mdlog->get_log(period_id);
-
-          tn->log(1, SSTR("realm epoch=" << realm_epoch << " period id=" << period_id));
-
-          // prevent wakeup() from accessing shard_crs while we're spawning them
-          std::lock_guard<std::mutex> lock(mutex);
-
-          // sync this period on each shard
-          for (const auto& m : sync_status.sync_markers) {
-            uint32_t shard_id = m.first;
-            auto& marker = m.second;
-
-            std::string period_marker;
-            if (next) {
-              // read the maximum marker from the next period's sync status
-              period_marker = next.get_period().get_sync_status()[shard_id];
-              if (period_marker.empty()) {
-                // no metadata changes have occurred on this shard, skip it
-                ldpp_dout(dpp, 10) << "RGWMetaSyncCR: skipping shard " << shard_id
-                    << " with empty period marker" << dendl;
-                continue;
-              }
-            }
-
-            using ShardCR = RGWMetaSyncShardControlCR;
-            auto cr = new ShardCR(sync_env, pool, period_id, realm_epoch,
-                                  mdlog, shard_id, marker,
-                                  std::move(period_marker), tn);
-            auto stack = spawn(cr, false);
-            shard_crs[shard_id] = RefPair{cr, stack};
-          }
-        }
-        // wait for each shard to complete
-        while (ret == 0 && num_spawned() > 0) {
-          yield wait_for_child();
-          collect(&ret, nullptr);
-        }
-        drain_all();
-        {
-          // drop shard cr refs under lock
-          std::lock_guard<std::mutex> lock(mutex);
-          shard_crs.clear();
-        }
-        if (ret < 0) {
-          return set_cr_error(ret);
-        }
-        // advance to the next period
-        ceph_assert(next);
-        cursor = next;
-
-        // write the updated sync info
-        sync_status.sync_info.period = cursor.get_period().get_id();
-        sync_status.sync_info.realm_epoch = cursor.get_epoch();
-        yield call(new RGWSimpleRadosWriteCR<rgw_meta_sync_info>(dpp, sync_env->async_rados,
-                                                                 sync_env->store->svc()->sysobj,
-                                                                 rgw_raw_obj(pool, sync_env->status_oid()),
-                                                                 sync_status.sync_info));
-      }
-    }
-    return 0;
-  }
-
-  void wakeup(int shard_id) {
-    std::lock_guard<std::mutex> lock(mutex);
-    auto iter = shard_crs.find(shard_id);
-    if (iter == shard_crs.end()) {
-      return;
-    }
-    iter->second.first->wakeup();
-  }
-};
-
-void RGWRemoteMetaLog::init_sync_env(RGWMetaSyncEnv *env) {
-  env->dpp = dpp;
-  env->cct = store->ctx();
-  env->store = store;
-  env->conn = conn;
-  env->async_rados = async_rados;
-  env->http_manager = &http_manager;
-  env->error_logger = error_logger;
-  env->sync_tracer = store->getRados()->get_sync_tracer();
-}
-
-int RGWRemoteMetaLog::read_sync_status(const DoutPrefixProvider *dpp, rgw_meta_sync_status *sync_status)
-{
-  if (store->svc()->zone->is_meta_master()) {
-    return 0;
-  }
-  // cannot run concurrently with run_sync(), so run in a separate manager
-  RGWCoroutinesManager crs(store->ctx(), store->getRados()->get_cr_registry());
-  RGWHTTPManager http_manager(store->ctx(), crs.get_completion_mgr());
-  int ret = http_manager.start();
-  if (ret < 0) {
-    ldpp_dout(dpp, 0) << "failed in http_manager.start() ret=" << ret << dendl;
-    return ret;
-  }
-  RGWMetaSyncEnv sync_env_local = sync_env;
-  sync_env_local.http_manager = &http_manager;
-  tn->log(20, "read sync status");
-  ret = crs.run(dpp, new RGWReadSyncStatusCoroutine(&sync_env_local, sync_status));
-  http_manager.stop();
-  return ret;
-}
-
-int RGWRemoteMetaLog::init_sync_status(const DoutPrefixProvider *dpp)
-{
-  if (store->svc()->zone->is_meta_master()) {
-    return 0;
-  }
-
-  rgw_mdlog_info mdlog_info;
-  int r = read_log_info(dpp, &mdlog_info);
-  if (r < 0) {
-    ldpp_dout(dpp, -1) << "ERROR: fail to fetch master log info (r=" << r << ")" << dendl;
-    return r;
-  }
-
-  rgw_meta_sync_info sync_info;
-  sync_info.num_shards = mdlog_info.num_shards;
-  auto cursor = store->svc()->mdlog->get_period_history()->get_current();
-  if (cursor) {
-    sync_info.period = cursor.get_period().get_id();
-    sync_info.realm_epoch = cursor.get_epoch();
-  }
-
-  return run(dpp, new RGWInitSyncStatusCoroutine(&sync_env, sync_info));
-}
-
-int RGWRemoteMetaLog::store_sync_info(const DoutPrefixProvider *dpp, const rgw_meta_sync_info& sync_info)
-{
-  tn->log(20, "store sync info");
-  return run(dpp, new RGWSimpleRadosWriteCR<rgw_meta_sync_info>(dpp, async_rados, store->svc()->sysobj,
-                                                           rgw_raw_obj(store->svc()->zone->get_zone_params().log_pool, sync_env.status_oid()),
-                                                           sync_info));
-}
-
-// return a cursor to the period at our sync position
-static RGWPeriodHistory::Cursor get_period_at(const DoutPrefixProvider *dpp,
-                                              rgw::sal::RadosStore* store,
-                                              const rgw_meta_sync_info& info,
-					      optional_yield y)
-{
-  if (info.period.empty()) {
-    // return an empty cursor with error=0
-    return RGWPeriodHistory::Cursor{};
-  }
-
-  // look for an existing period in our history
-  auto cursor = store->svc()->mdlog->get_period_history()->lookup(info.realm_epoch);
-  if (cursor) {
-    // verify that the period ids match
-    auto& existing = cursor.get_period().get_id();
-    if (existing != info.period) {
-      ldpp_dout(dpp, -1) << "ERROR: sync status period=" << info.period
-          << " does not match period=" << existing
-          << " in history at realm epoch=" << info.realm_epoch << dendl;
-      return RGWPeriodHistory::Cursor{-EEXIST};
-    }
-    return cursor;
-  }
-
-  // read the period from rados or pull it from the master
-  RGWPeriod period;
-  int r = store->svc()->mdlog->pull_period(dpp, info.period, period, y);
-  if (r < 0) {
-    ldpp_dout(dpp, -1) << "ERROR: failed to read period id "
-        << info.period << ": " << cpp_strerror(r) << dendl;
-    return RGWPeriodHistory::Cursor{r};
-  }
-  // attach the period to our history
-  cursor = store->svc()->mdlog->get_period_history()->attach(dpp, std::move(period), y);
-  if (!cursor) {
-    r = cursor.get_error();
-    ldpp_dout(dpp, -1) << "ERROR: failed to read period history back to "
-        << info.period << ": " << cpp_strerror(r) << dendl;
-  }
-  return cursor;
-}
-
-int RGWRemoteMetaLog::run_sync(const DoutPrefixProvider *dpp, optional_yield y)
-{
-  if (store->svc()->zone->is_meta_master()) {
-    return 0;
-  }
-
-  int r = 0;
-
-  // get shard count and oldest log period from master
-  rgw_mdlog_info mdlog_info;
-  for (;;) {
-    if (going_down) {
-      ldpp_dout(dpp, 1) << __func__ << "(): going down" << dendl;
-      return 0;
-    }
-    r = read_log_info(dpp, &mdlog_info);
-    if (r == -EIO || r == -ENOENT) {
-      // keep retrying if master isn't alive or hasn't initialized the log
-      ldpp_dout(dpp, 10) << __func__ << "(): waiting for master.." << dendl;
-      backoff.backoff_sleep();
-      continue;
-    }
-    backoff.reset();
-    if (r < 0) {
-      ldpp_dout(dpp, -1) << "ERROR: fail to fetch master log info (r=" << r << ")" << dendl;
-      return r;
-    }
-    break;
-  }
-
-  rgw_meta_sync_status sync_status;
-  do {
-    if (going_down) {
-      ldpp_dout(dpp, 1) << __func__ << "(): going down" << dendl;
-      return 0;
-    }
-    r = run(dpp, new RGWReadSyncStatusCoroutine(&sync_env, &sync_status));
-    if (r < 0 && r != -ENOENT) {
-      ldpp_dout(dpp, 0) << "ERROR: failed to fetch sync status r=" << r << dendl;
-      return r;
-    }
-
-    if (!mdlog_info.period.empty()) {
-      // restart sync if the remote has a period, but:
-      // a) our status does not, or
-      // b) our sync period comes before the remote's oldest log period
-      if (sync_status.sync_info.period.empty() ||
-          sync_status.sync_info.realm_epoch < mdlog_info.realm_epoch) {
-        sync_status.sync_info.state = rgw_meta_sync_info::StateInit;
-        string reason;
-        if (sync_status.sync_info.period.empty()) {
-          reason = "period is empty";
-        } else {
-          reason = SSTR("sync_info realm epoch is behind: " << sync_status.sync_info.realm_epoch << " < " << mdlog_info.realm_epoch);
-        }
-        tn->log(1, "initialize sync (reason: " + reason + ")");
-        ldpp_dout(dpp, 1) << "epoch=" << sync_status.sync_info.realm_epoch
-           << " in sync status comes before remote's oldest mdlog epoch="
-           << mdlog_info.realm_epoch << ", restarting sync" << dendl;
-      }
-    }
-
-    if (sync_status.sync_info.state == rgw_meta_sync_info::StateInit) {
-      ldpp_dout(dpp, 20) << __func__ << "(): init" << dendl;
-      sync_status.sync_info.num_shards = mdlog_info.num_shards;
-      auto cursor = store->svc()->mdlog->get_period_history()->get_current();
-      if (cursor) {
-        // run full sync, then start incremental from the current period/epoch
-        sync_status.sync_info.period = cursor.get_period().get_id();
-        sync_status.sync_info.realm_epoch = cursor.get_epoch();
-      }
-      r = run(dpp, new RGWInitSyncStatusCoroutine(&sync_env, sync_status.sync_info));
-      if (r == -EBUSY) {
-        backoff.backoff_sleep();
-        continue;
-      }
-      backoff.reset();
-      if (r < 0) {
-        ldpp_dout(dpp, 0) << "ERROR: failed to init sync status r=" << r << dendl;
-        return r;
-      }
-    }
-  } while (sync_status.sync_info.state == rgw_meta_sync_info::StateInit);
-
-  auto num_shards = sync_status.sync_info.num_shards;
-  if (num_shards != mdlog_info.num_shards) {
-    ldpp_dout(dpp, -1) << "ERROR: can't sync, mismatch between num shards, master num_shards=" << mdlog_info.num_shards << " local num_shards=" << num_shards << dendl;
-    return -EINVAL;
-  }
-
-  RGWPeriodHistory::Cursor cursor;
-  do {
-    r = run(dpp, new RGWReadSyncStatusCoroutine(&sync_env, &sync_status));
-    if (r < 0 && r != -ENOENT) {
-      tn->log(0, SSTR("ERROR: failed to fetch sync status r=" << r));
-      return r;
-    }
-
-    switch ((rgw_meta_sync_info::SyncState)sync_status.sync_info.state) {
-      case rgw_meta_sync_info::StateBuildingFullSyncMaps:
-        tn->log(20, "building full sync maps");
-        r = run(dpp, new RGWFetchAllMetaCR(&sync_env, num_shards, sync_status.sync_markers, tn));
-        if (r == -EBUSY || r == -EIO) {
-          backoff.backoff_sleep();
-          continue;
-        }
-        backoff.reset();
-        if (r < 0) {
-          tn->log(0, SSTR("ERROR: failed to fetch all metadata keys (r=" << r << ")"));
-          return r;
-        }
-
-        sync_status.sync_info.state = rgw_meta_sync_info::StateSync;
-        r = store_sync_info(dpp, sync_status.sync_info);
-        if (r < 0) {
-          tn->log(0, SSTR("ERROR: failed to update sync status (r=" << r << ")"));
-          return r;
-        }
-        /* fall through */
-      case rgw_meta_sync_info::StateSync:
-        tn->log(20, "sync");
-        // find our position in the period history (if any)
-        cursor = get_period_at(dpp, store, sync_status.sync_info, y);
-        r = cursor.get_error();
-        if (r < 0) {
-          return r;
-        }
-        meta_sync_cr = new RGWMetaSyncCR(&sync_env, cursor, sync_status, tn);
-        r = run(dpp, meta_sync_cr);
-        if (r < 0) {
-          tn->log(0, "ERROR: failed to fetch all metadata keys");
-          return r;
-        }
-        break;
-      default:
-        tn->log(0, "ERROR: bad sync state!");
-        return -EIO;
-    }
-  } while (!going_down);
-
-  return 0;
-}
-
-void RGWRemoteMetaLog::wakeup(int shard_id)
-{
-  if (!meta_sync_cr) {
-    return;
-  }
-  meta_sync_cr->wakeup(shard_id);
-}
-
-int RGWCloneMetaLogCoroutine::operate(const DoutPrefixProvider *dpp)
-{
-  reenter(this) {
-    do {
-      yield {
-        ldpp_dout(dpp, 20) << __func__ << ": shard_id=" << shard_id << ": init request" << dendl;
-        return state_init();
-      }
-      yield {
-        ldpp_dout(dpp, 20) << __func__ << ": shard_id=" << shard_id << ": reading shard status" << dendl;
-        return state_read_shard_status();
-      }
-      yield {
-        ldpp_dout(dpp, 20) << __func__ << ": shard_id=" << shard_id << ": reading shard status complete" << dendl;
-        return state_read_shard_status_complete();
-      }
-      yield {
-        ldpp_dout(dpp, 20) << __func__ << ": shard_id=" << shard_id << ": sending rest request" << dendl;
-        return state_send_rest_request(dpp);
-      }
-      yield {
-        ldpp_dout(dpp, 20) << __func__ << ": shard_id=" << shard_id << ": receiving rest response" << dendl;
-        return state_receive_rest_response();
-      }
-      yield {
-        ldpp_dout(dpp, 20) << __func__ << ": shard_id=" << shard_id << ": storing mdlog entries" << dendl;
-        return state_store_mdlog_entries();
-      }
-    } while (truncated);
-    yield {
-      ldpp_dout(dpp, 20) << __func__ << ": shard_id=" << shard_id << ": storing mdlog entries complete" << dendl;
-      return state_store_mdlog_entries_complete();
-    }
-  }
-
-  return 0;
-}
-
-int RGWCloneMetaLogCoroutine::state_init()
-{
-  data = rgw_mdlog_shard_data();
-
-  return 0;
-}
-
-int RGWCloneMetaLogCoroutine::state_read_shard_status()
-{
-  const bool add_ref = false; // default constructs with refs=1
-
-  completion.reset(new RGWMetadataLogInfoCompletion(
-    [this](int ret, const cls_log_header& header) {
-      if (ret < 0) {
-        if (ret != -ENOENT) {
-          ldpp_dout(sync_env->dpp, 1) << "ERROR: failed to read mdlog info with "
-                                      << cpp_strerror(ret) << dendl;
-        }
-      } else {
-        shard_info.marker = header.max_marker;
-        shard_info.last_update = header.max_time.to_real_time();
-      }
-      // wake up parent stack
-      io_complete();
-    }), add_ref);
-
-  int ret = mdlog->get_info_async(sync_env->dpp, shard_id, completion.get());
-  if (ret < 0) {
-    ldpp_dout(sync_env->dpp, 0) << "ERROR: mdlog->get_info_async() returned ret=" << ret << dendl;
-    return set_cr_error(ret);
-  }
-
-  return io_block(0);
-}
-
-int RGWCloneMetaLogCoroutine::state_read_shard_status_complete()
-{
-  completion.reset();
-
-  ldpp_dout(sync_env->dpp, 20) << "shard_id=" << shard_id << " marker=" << shard_info.marker << " last_update=" << shard_info.last_update << dendl;
-
-  marker = shard_info.marker;
-
-  return 0;
-}
-
-int RGWCloneMetaLogCoroutine::state_send_rest_request(const DoutPrefixProvider *dpp)
-{
-  RGWRESTConn *conn = sync_env->conn;
-
-  char buf[32];
-  snprintf(buf, sizeof(buf), "%d", shard_id);
-
-  char max_entries_buf[32];
-  snprintf(max_entries_buf, sizeof(max_entries_buf), "%d", max_entries);
-
-  const char *marker_key = (marker.empty() ? "" : "marker");
-
-  rgw_http_param_pair pairs[] = { { "type", "metadata" },
-                                  { "id", buf },
-                                  { "period", period.c_str() },
-                                  { "max-entries", max_entries_buf },
-                                  { marker_key, marker.c_str() },
-                                  { NULL, NULL } };
-
-  http_op = new RGWRESTReadResource(conn, "/admin/log", pairs, NULL, sync_env->http_manager);
-
-  init_new_io(http_op);
-
-  int ret = http_op->aio_read(dpp);
-  if (ret < 0) {
-    ldpp_dout(dpp, 0) << "ERROR: failed to fetch mdlog data" << dendl;
-    log_error() << "failed to send http operation: " << http_op->to_str() << " ret=" << ret << std::endl;
-    http_op->put();
-    http_op = NULL;
-    return set_cr_error(ret);
-  }
-
-  return io_block(0);
-}
-
-int RGWCloneMetaLogCoroutine::state_receive_rest_response()
-{
-  int ret = http_op->wait(&data, null_yield);
-  if (ret < 0) {
-    error_stream << "http operation failed: " << http_op->to_str() << " status=" << http_op->get_http_status() << std::endl;
-    ldpp_dout(sync_env->dpp, 5) << "failed to wait for op, ret=" << ret << dendl;
-    http_op->put();
-    http_op = NULL;
-    return set_cr_error(ret);
-  }
-  http_op->put();
-  http_op = NULL;
-
-  ldpp_dout(sync_env->dpp, 20) << "remote mdlog, shard_id=" << shard_id << " num of shard entries: " << data.entries.size() << dendl;
-
-  truncated = ((int)data.entries.size() == max_entries);
-
-  if (data.entries.empty()) {
-    if (new_marker) {
-      *new_marker = marker;
-    }
-    return set_cr_done();
-  }
-
-  if (new_marker) {
-    *new_marker = data.entries.back().id;
-  }
-
-  return 0;
-}
-
-
-int RGWCloneMetaLogCoroutine::state_store_mdlog_entries()
-{
-  list<cls_log_entry> dest_entries;
-
-  vector<rgw_mdlog_entry>::iterator iter;
-  for (iter = data.entries.begin(); iter != data.entries.end(); ++iter) {
-    rgw_mdlog_entry& entry = *iter;
-    ldpp_dout(sync_env->dpp, 20) << "entry: name=" << entry.name << dendl;
-
-    cls_log_entry dest_entry;
-    dest_entry.id = entry.id;
-    dest_entry.section = entry.section;
-    dest_entry.name = entry.name;
-    dest_entry.timestamp = utime_t(entry.timestamp);
-  
-    encode(entry.log_data, dest_entry.data);
-
-    dest_entries.push_back(dest_entry);
-
-    marker = entry.id;
-  }
-
-  RGWAioCompletionNotifier *cn = stack->create_completion_notifier();
-
-  int ret = mdlog->store_entries_in_shard(sync_env->dpp, dest_entries, shard_id, cn->completion());
-  if (ret < 0) {
-    cn->put();
-    ldpp_dout(sync_env->dpp, 10) << "failed to store md log entries shard_id=" << shard_id << " ret=" << ret << dendl;
-    return set_cr_error(ret);
-  }
-  return io_block(0);
-}
-
-int RGWCloneMetaLogCoroutine::state_store_mdlog_entries_complete()
-{
-  return set_cr_done();
-}
-
-void rgw_meta_sync_info::decode_json(JSONObj *obj)
-{
-  string s;
-  JSONDecoder::decode_json("status", s, obj);
-  if (s == "init") {
-    state = StateInit;
-  } else if (s == "building-full-sync-maps") {
-    state = StateBuildingFullSyncMaps;
-  } else if (s == "sync") {
-    state = StateSync;
-  }
-  JSONDecoder::decode_json("num_shards", num_shards, obj);
-  JSONDecoder::decode_json("period", period, obj);
-  JSONDecoder::decode_json("realm_epoch", realm_epoch, obj);
-}
-
-void rgw_meta_sync_info::dump(Formatter *f) const
-{
-  string s;
-  switch ((SyncState)state) {
-  case StateInit:
-    s = "init";
-    break;
-  case StateBuildingFullSyncMaps:
-    s = "building-full-sync-maps";
-    break;
-  case StateSync:
-    s = "sync";
-    break;
-  default:
-    s = "unknown";
-    break;
-  }
-  encode_json("status", s, f);
-  encode_json("num_shards", num_shards, f);
-  encode_json("period", period, f);
-  encode_json("realm_epoch", realm_epoch, f);
-}
-
-
-void rgw_meta_sync_marker::decode_json(JSONObj *obj)
-{
-  int s;
-  JSONDecoder::decode_json("state", s, obj);
-  state = s;
-  JSONDecoder::decode_json("marker", marker, obj);
-  JSONDecoder::decode_json("next_step_marker", next_step_marker, obj);
-  JSONDecoder::decode_json("total_entries", total_entries, obj);
-  JSONDecoder::decode_json("pos", pos, obj);
-  utime_t ut;
-  JSONDecoder::decode_json("timestamp", ut, obj);
-  timestamp = ut.to_real_time();
-  JSONDecoder::decode_json("realm_epoch", realm_epoch, obj);
-}
-
-void rgw_meta_sync_marker::dump(Formatter *f) const
-{
-  encode_json("state", (int)state, f);
-  encode_json("marker", marker, f);
-  encode_json("next_step_marker", next_step_marker, f);
-  encode_json("total_entries", total_entries, f);
-  encode_json("pos", pos, f);
-  encode_json("timestamp", utime_t(timestamp), f);
-  encode_json("realm_epoch", realm_epoch, f);
-}
-
-void rgw_meta_sync_status::decode_json(JSONObj *obj)
-{
-  JSONDecoder::decode_json("info", sync_info, obj);
-  JSONDecoder::decode_json("markers", sync_markers, obj);
-}
-
-void rgw_meta_sync_status::dump(Formatter *f) const {
-  encode_json("info", sync_info, f);
-  encode_json("markers", sync_markers, f);
-}
-
-void rgw_sync_error_info::dump(Formatter *f) const {
-  encode_json("source_zone", source_zone, f);
-  encode_json("error_code", error_code, f);
-  encode_json("message", message, f);
-}
-=======
-}
->>>>>>> 221ee00a
+}